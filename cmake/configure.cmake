--- conflicted
+++ resolved
@@ -110,18 +110,11 @@
             message(WARNING "Anakin needs CUDNN >= 7.0 to compile. Force WITH_ANAKIN=OFF")
             set(WITH_ANAKIN OFF CACHE STRING "Anakin is valid only when CUDNN >= 7.0." FORCE)
         endif()
-<<<<<<< HEAD
         set(ENV{CUDNN_INCLUDE_DIR} "${CUDNN_INCLUDE_DIR}/")
         get_filename_component(CUDNN_LIBRARY_DIR ${CUDNN_LIBRARY} DIRECTORY)
         set(ENV{CUDNN_LIBRARY} ${CUDNN_LIBRARY_DIR})
         message(STATUS "cudnn include header is ${CUDNN_INCLUDE_DIR}/cudnn.h")
         message(STATUS "cudnn library is ${CUDNN_LIBRARY_DIR}")
-=======
-    endif()
-    if(WITH_ANAKIN)
-        set(ENV{CUDNN_INCLUDE_DIR} ${CUDNN_INCLUDE_DIR})
-        set(ENV{CUDNN_LIBRARY} ${CUDNN_LIBRARY})
->>>>>>> ef9029db
     endif()
 elseif(WITH_AMD_GPU)
     add_definitions(-DPADDLE_WITH_HIP)
