--- conflicted
+++ resolved
@@ -22,199 +22,196 @@
 
     list(LENGTH copy_lib_SRCS copy_lib_SRCS_len)
     list(LENGTH copy_lib_DSTS copy_lib_DSTS_len)
-    if(NOT ${copy_lib_SRCS_len} EQUAL ${copy_lib_DSTS_len})
+    if (NOT ${copy_lib_SRCS_len} EQUAL ${copy_lib_DSTS_len})
         message(FATAL_ERROR "${TARGET} source numbers are not equal to destination numbers")
-    endif()
+    endif ()
     math(EXPR len "${copy_lib_SRCS_len} - 1")
 
     add_custom_target(${TARGET} DEPENDS ${copy_lib_DEPS})
-    foreach(index RANGE ${len})
+    foreach (index RANGE ${len})
         list(GET copy_lib_SRCS ${index} src)
         list(GET copy_lib_DSTS ${index} dst)
-<<<<<<< HEAD
         if (WIN32)
-        # windows cmd shell will not expand wildcard automatically.
-        # below expand the files,libs and copy them by rules.
-        file(GLOB header_files ${src} "*.h")
-        file(GLOB static_lib_files ${src} "*.lib")
-        file(GLOB dll_lib_files ${src} "*.dll")
-        set(src_files ${header_files} ${static_lib_files} ${dll_lib_files})
-
-        if (NOT "${src_files}" STREQUAL "")
-        list(REMOVE_DUPLICATES src_files)
-        endif()
-        add_custom_command(TARGET ${TARGET} PRE_BUILD 
-          COMMAND ${CMAKE_COMMAND} -E make_directory  "${dst}"
-          )
-        foreach(src_file ${src_files})
-          add_custom_command(TARGET ${TARGET} PRE_BUILD 
-          COMMAND ${CMAKE_COMMAND} -E copy "${src_file}" "${dst}"
-          COMMENT "copying ${src_file} -> ${dst}")
-        endforeach()
-        else(WIN32) # not windows
-          add_custom_command(TARGET ${TARGET} PRE_BUILD 
-=======
-        add_custom_command(TARGET ${TARGET} PRE_BUILD
->>>>>>> abe20923
-          COMMAND mkdir -p "${dst}"
-          COMMAND cp -r "${src}" "${dst}"
-          COMMENT "copying ${src} -> ${dst}")
-    endforeach()
+            # windows cmd shell will not expand wildcard automatically.
+            # below expand the files,libs and copy them by rules.
+            file(GLOB header_files ${src} "*.h")
+            file(GLOB static_lib_files ${src} "*.lib")
+            file(GLOB dll_lib_files ${src} "*.dll")
+            set(src_files ${header_files} ${static_lib_files} ${dll_lib_files})
+
+            if (NOT "${src_files}" STREQUAL "")
+                list(REMOVE_DUPLICATES src_files)
+            endif ()
+            add_custom_command(TARGET ${TARGET} PRE_BUILD
+                    COMMAND ${CMAKE_COMMAND} -E make_directory "${dst}"
+                    )
+            foreach (src_file ${src_files})
+                add_custom_command(TARGET ${TARGET} PRE_BUILD
+                        COMMAND ${CMAKE_COMMAND} -E copy "${src_file}" "${dst}"
+                        COMMENT "copying ${src_file} -> ${dst}")
+            endforeach ()
+        else (WIN32) # not windows
+            add_custom_command(TARGET ${TARGET} PRE_BUILD
+                    COMMAND mkdir -p "${dst}"
+                    COMMAND cp -r "${src}" "${dst}"
+                    COMMENT "copying ${src} -> ${dst}")
+        endif (WIN32) # not windows
+    endforeach ()
 endfunction()
 
 # third party
 set(dst_dir "${FLUID_INSTALL_DIR}/third_party/eigen3")
 copy(eigen3_lib
-  SRCS ${EIGEN_INCLUDE_DIR}/Eigen/Core ${EIGEN_INCLUDE_DIR}/Eigen/src ${EIGEN_INCLUDE_DIR}/unsupported/Eigen
-  DSTS ${dst_dir}/Eigen ${dst_dir}/Eigen ${dst_dir}/unsupported
-  DEPS eigen3
-)
+        SRCS ${EIGEN_INCLUDE_DIR}/Eigen/Core ${EIGEN_INCLUDE_DIR}/Eigen/src ${EIGEN_INCLUDE_DIR}/unsupported/Eigen
+        DSTS ${dst_dir}/Eigen ${dst_dir}/Eigen ${dst_dir}/unsupported
+        DEPS eigen3
+        )
 
 set(dst_dir "${FLUID_INSTALL_DIR}/third_party/install/gflags")
 copy(gflags_lib
-  SRCS ${GFLAGS_INCLUDE_DIR} ${GFLAGS_LIBRARIES}
-  DSTS ${dst_dir} ${dst_dir}/lib
-  DEPS gflags
-)
+        SRCS ${GFLAGS_INCLUDE_DIR} ${GFLAGS_LIBRARIES}
+        DSTS ${dst_dir} ${dst_dir}/lib
+        DEPS gflags
+        )
 
 set(dst_dir "${FLUID_INSTALL_DIR}/third_party/install/glog")
 copy(glog_lib
-  SRCS ${GLOG_INCLUDE_DIR} ${GLOG_LIBRARIES}
-  DSTS ${dst_dir} ${dst_dir}/lib
-  DEPS glog
-)
+        SRCS ${GLOG_INCLUDE_DIR} ${GLOG_LIBRARIES}
+        DSTS ${dst_dir} ${dst_dir}/lib
+        DEPS glog
+        )
 
 set(dst_dir "${FLUID_INSTALL_DIR}/third_party/boost/")
 copy(boost_lib
-  SRCS ${BOOST_INCLUDE_DIR}/boost
-  DSTS ${dst_dir}
-  DEPS boost
-)
+        SRCS ${BOOST_INCLUDE_DIR}/boost
+        DSTS ${dst_dir}
+        DEPS boost
+        )
 
 set(dst_dir "${FLUID_INSTALL_DIR}/third_party/install/xxhash")
 copy(xxhash_lib
-  SRCS ${XXHASH_INCLUDE_DIR} ${XXHASH_LIBRARIES}
-  DSTS ${dst_dir} ${dst_dir}/lib
-  DEPS xxhash
-)
-
-if(NOT PROTOBUF_FOUND)
+        SRCS ${XXHASH_INCLUDE_DIR} ${XXHASH_LIBRARIES}
+        DSTS ${dst_dir} ${dst_dir}/lib
+        DEPS xxhash
+        )
+
+if (NOT PROTOBUF_FOUND)
     set(dst_dir "${FLUID_INSTALL_DIR}/third_party/install/protobuf")
     copy(protobuf_lib
-      SRCS ${PROTOBUF_INCLUDE_DIR} ${PROTOBUF_LIBRARY}
-      DSTS ${dst_dir} ${dst_dir}/lib
-      DEPS extern_protobuf
-    )
-endif()
-
-if(NOT CBLAS_FOUND)
+            SRCS ${PROTOBUF_INCLUDE_DIR} ${PROTOBUF_LIBRARY}
+            DSTS ${dst_dir} ${dst_dir}/lib
+            DEPS extern_protobuf
+            )
+endif ()
+
+if (NOT CBLAS_FOUND)
     set(dst_dir "${FLUID_INSTALL_DIR}/third_party/install/openblas")
     copy(openblas_lib
-      SRCS ${CBLAS_INSTALL_DIR}/lib ${CBLAS_INSTALL_DIR}/include
-      DSTS ${dst_dir} ${dst_dir}
-      DEPS extern_openblas
-    )
+            SRCS ${CBLAS_INSTALL_DIR}/lib ${CBLAS_INSTALL_DIR}/include
+            DSTS ${dst_dir} ${dst_dir}
+            DEPS extern_openblas
+            )
 elseif (WITH_MKLML)
     set(dst_dir "${FLUID_INSTALL_DIR}/third_party/install/mklml")
     copy(mklml_lib
-      SRCS ${MKLML_LIB} ${MKLML_IOMP_LIB} ${MKLML_INC_DIR}
-      DSTS ${dst_dir}/lib ${dst_dir}/lib ${dst_dir}
-      DEPS mklml
-    )
-endif()
-
-if(WITH_MKLDNN)
-  set(dst_dir "${FLUID_INSTALL_DIR}/third_party/install/mkldnn")
-  copy(mkldnn_lib
-    SRCS ${MKLDNN_INC_DIR} ${MKLDNN_SHARED_LIB}
-    DSTS ${dst_dir} ${dst_dir}/lib
-    DEPS mkldnn
-  )
-endif()
+            SRCS ${MKLML_LIB} ${MKLML_IOMP_LIB} ${MKLML_INC_DIR}
+            DSTS ${dst_dir}/lib ${dst_dir}/lib ${dst_dir}
+            DEPS mklml
+            )
+endif ()
+
+if (WITH_MKLDNN)
+    set(dst_dir "${FLUID_INSTALL_DIR}/third_party/install/mkldnn")
+    copy(mkldnn_lib
+            SRCS ${MKLDNN_INC_DIR} ${MKLDNN_SHARED_LIB}
+            DSTS ${dst_dir} ${dst_dir}/lib
+            DEPS mkldnn
+            )
+endif ()
 
 if (NOT WIN32)
-if(NOT MOBILE_INFERENCE AND NOT RPI)
-  set(dst_dir "${FLUID_INSTALL_DIR}/third_party/install/snappy")
-  copy(snappy_lib
-    SRCS ${SNAPPY_INCLUDE_DIR} ${SNAPPY_LIBRARIES}
-    DSTS ${dst_dir} ${dst_dir}/lib
-    DEPS snappy)
-
-  set(dst_dir "${FLUID_INSTALL_DIR}/third_party/install/snappystream")
-  copy(snappystream_lib
-    SRCS ${SNAPPYSTREAM_INCLUDE_DIR} ${SNAPPYSTREAM_LIBRARIES}
-    DSTS ${dst_dir} ${dst_dir}/lib
-    DEPS snappystream)
-
-  set(dst_dir "${FLUID_INSTALL_DIR}/third_party/install/zlib")
-  copy(zlib_lib
-    SRCS ${ZLIB_INCLUDE_DIR} ${ZLIB_LIBRARIES}
-    DSTS ${dst_dir} ${dst_dir}/lib
-    DEPS zlib)
-endif()
-endif(NOT WIN32)
+    if (NOT MOBILE_INFERENCE AND NOT RPI)
+        set(dst_dir "${FLUID_INSTALL_DIR}/third_party/install/snappy")
+        copy(snappy_lib
+                SRCS ${SNAPPY_INCLUDE_DIR} ${SNAPPY_LIBRARIES}
+                DSTS ${dst_dir} ${dst_dir}/lib
+                DEPS snappy)
+
+        set(dst_dir "${FLUID_INSTALL_DIR}/third_party/install/snappystream")
+        copy(snappystream_lib
+                SRCS ${SNAPPYSTREAM_INCLUDE_DIR} ${SNAPPYSTREAM_LIBRARIES}
+                DSTS ${dst_dir} ${dst_dir}/lib
+                DEPS snappystream)
+
+        set(dst_dir "${FLUID_INSTALL_DIR}/third_party/install/zlib")
+        copy(zlib_lib
+                SRCS ${ZLIB_INCLUDE_DIR} ${ZLIB_LIBRARIES}
+                DSTS ${dst_dir} ${dst_dir}/lib
+                DEPS zlib)
+    endif ()
+endif (NOT WIN32)
 
 # paddle fluid module
 set(src_dir "${PADDLE_SOURCE_DIR}/paddle/fluid")
 set(dst_dir "${FLUID_INSTALL_DIR}/paddle/fluid")
 set(module "framework")
 if (NOT WIN32)
-set(framework_lib_deps framework_py_proto)
-endif(NOT WIN32)
+    set(framework_lib_deps framework_py_proto)
+endif (NOT WIN32)
 copy(framework_lib DEPS ${framework_lib_deps}
-  SRCS ${src_dir}/${module}/*.h ${src_dir}/${module}/details/*.h ${PADDLE_BINARY_DIR}/paddle/fluid/framework/framework.pb.h
-       ${src_dir}/${module}/ir/*.h
-  DSTS ${dst_dir}/${module} ${dst_dir}/${module}/details ${dst_dir}/${module} ${dst_dir}/${module}/ir
-)
+        SRCS ${src_dir}/${module}/*.h ${src_dir}/${module}/details/*.h ${PADDLE_BINARY_DIR}/paddle/fluid/framework/framework.pb.h
+        ${src_dir}/${module}/ir/*.h
+        DSTS ${dst_dir}/${module} ${dst_dir}/${module}/details ${dst_dir}/${module} ${dst_dir}/${module}/ir
+        )
 
 set(module "memory")
 copy(memory_lib
-  SRCS ${src_dir}/${module}/*.h ${src_dir}/${module}/detail/*.h
-  DSTS ${dst_dir}/${module} ${dst_dir}/${module}/detail
-)
+        SRCS ${src_dir}/${module}/*.h ${src_dir}/${module}/detail/*.h
+        DSTS ${dst_dir}/${module} ${dst_dir}/${module}/detail
+        )
 
 set(inference_deps paddle_fluid_shared paddle_fluid)
 
 set(module "inference/api")
 if (WITH_ANAKIN AND WITH_MKL)
     copy(anakin_inference_lib DEPS paddle_inference_api inference_anakin_api
-        SRCS
-        ${PADDLE_BINARY_DIR}/paddle/fluid/inference/api/libinference_anakin_api* # compiled anakin api
-        ${ANAKIN_INSTALL_DIR} # anakin release
-        DSTS ${FLUID_INSTALL_DIR}/third_party/install/anakin ${FLUID_INSTALL_DIR}/third_party/install/anakin)
-     list(APPEND inference_deps anakin_inference_lib)
-endif()
+            SRCS
+            ${PADDLE_BINARY_DIR}/paddle/fluid/inference/api/libinference_anakin_api* # compiled anakin api
+            ${ANAKIN_INSTALL_DIR} # anakin release
+            DSTS ${FLUID_INSTALL_DIR}/third_party/install/anakin ${FLUID_INSTALL_DIR}/third_party/install/anakin)
+    list(APPEND inference_deps anakin_inference_lib)
+endif ()
 
 set(module "inference")
 copy(inference_lib DEPS ${inference_deps}
-  SRCS ${src_dir}/${module}/*.h ${PADDLE_BINARY_DIR}/paddle/fluid/inference/libpaddle_fluid.*
-       ${src_dir}/${module}/api/paddle_inference_api.h
-       ${PADDLE_BINARY_DIR}/paddle/fluid/inference/api/paddle_inference_pass.h
-  DSTS ${dst_dir}/${module} ${dst_dir}/${module} ${dst_dir}/${module} ${dst_dir}/${module}
-)
+        SRCS ${src_dir}/${module}/*.h ${PADDLE_BINARY_DIR}/paddle/fluid/inference/libpaddle_fluid.*
+        ${src_dir}/${module}/api/paddle_inference_api.h
+        ${PADDLE_BINARY_DIR}/paddle/fluid/inference/api/paddle_inference_pass.h
+        DSTS ${dst_dir}/${module} ${dst_dir}/${module} ${dst_dir}/${module} ${dst_dir}/${module}
+        )
 
 set(module "platform")
 copy(platform_lib DEPS profiler_py_proto
-  SRCS ${src_dir}/${module}/*.h ${src_dir}/${module}/dynload/*.h ${src_dir}/${module}/details/*.h
-  DSTS ${dst_dir}/${module} ${dst_dir}/${module}/dynload ${dst_dir}/${module}/details
-)
+        SRCS ${src_dir}/${module}/*.h ${src_dir}/${module}/dynload/*.h ${src_dir}/${module}/details/*.h
+        DSTS ${dst_dir}/${module} ${dst_dir}/${module}/dynload ${dst_dir}/${module}/details
+        )
 
 set(module "string")
 copy(string_lib
-  SRCS ${src_dir}/${module}/*.h ${src_dir}/${module}/tinyformat/*.h
-  DSTS ${dst_dir}/${module} ${dst_dir}/${module}/tinyformat
-)
+        SRCS ${src_dir}/${module}/*.h ${src_dir}/${module}/tinyformat/*.h
+        DSTS ${dst_dir}/${module} ${dst_dir}/${module}/tinyformat
+        )
 
 set(module "pybind")
 copy(pybind_lib
-  SRCS ${CMAKE_CURRENT_BINARY_DIR}/paddle/fluid/${module}/pybind.h
-  DSTS ${dst_dir}/${module}
-)
+        SRCS ${CMAKE_CURRENT_BINARY_DIR}/paddle/fluid/${module}/pybind.h
+        DSTS ${dst_dir}/${module}
+        )
 
 # CMakeCache Info
 copy(cmake_cache
-  SRCS ${CMAKE_CURRENT_BINARY_DIR}/CMakeCache.txt
-  DSTS ${FLUID_INSTALL_DIR})
+        SRCS ${CMAKE_CURRENT_BINARY_DIR}/CMakeCache.txt
+        DSTS ${FLUID_INSTALL_DIR})
 
 # This command generates a complete fluid library for both train and inference
 add_custom_target(fluid_lib_dist DEPENDS ${fluid_lib_dist_dep})
@@ -222,35 +219,35 @@
 # Following commands generate a inference-only fluid library
 # third_party, version.txt and CMakeCache.txt are the same position with ${FLUID_INSTALL_DIR}
 copy(third_party DEPS fluid_lib_dist
-  SRCS ${FLUID_INSTALL_DIR}/third_party ${FLUID_INSTALL_DIR}/CMakeCache.txt
-  DSTS ${FLUID_INFERENCE_INSTALL_DIR} ${FLUID_INFERENCE_INSTALL_DIR}
-)
+        SRCS ${FLUID_INSTALL_DIR}/third_party ${FLUID_INSTALL_DIR}/CMakeCache.txt
+        DSTS ${FLUID_INFERENCE_INSTALL_DIR} ${FLUID_INFERENCE_INSTALL_DIR}
+        )
 
 # only need libpaddle_fluid.so/a and paddle_inference_api.h for inference-only library
 copy(inference_api_lib DEPS fluid_lib_dist
-  SRCS ${FLUID_INSTALL_DIR}/paddle/fluid/inference/libpaddle_fluid.*
-       ${FLUID_INSTALL_DIR}/paddle/fluid/inference/paddle_inference_api.h
-  DSTS ${FLUID_INFERENCE_INSTALL_DIR}/paddle/lib ${FLUID_INFERENCE_INSTALL_DIR}/paddle/include
-)
+        SRCS ${FLUID_INSTALL_DIR}/paddle/fluid/inference/libpaddle_fluid.*
+        ${FLUID_INSTALL_DIR}/paddle/fluid/inference/paddle_inference_api.h
+        DSTS ${FLUID_INFERENCE_INSTALL_DIR}/paddle/lib ${FLUID_INFERENCE_INSTALL_DIR}/paddle/include
+        )
 
 add_custom_target(inference_lib_dist DEPENDS third_party inference_api_lib)
 
 # paddle fluid version
 function(version version_file)
-  execute_process(
-    COMMAND ${GIT_EXECUTABLE} log --pretty=format:%H -1
-    WORKING_DIRECTORY ${PADDLE_SOURCE_DIR}
-    OUTPUT_VARIABLE PADDLE_GIT_COMMIT)
-  file(WRITE ${version_file}
-    "GIT COMMIT ID: ${PADDLE_GIT_COMMIT}\n"
-    "WITH_MKL: ${WITH_MKL}\n"
-    "WITH_MKLDNN: ${WITH_MKLDNN}\n"
-    "WITH_GPU: ${WITH_GPU}\n")
-  if(WITH_GPU)
-    file(APPEND ${version_file}
-      "CUDA version: ${CUDA_VERSION}\n"
-      "CUDNN version: v${CUDNN_MAJOR_VERSION}\n")
-  endif()
+    execute_process(
+            COMMAND ${GIT_EXECUTABLE} log --pretty=format:%H -1
+            WORKING_DIRECTORY ${PADDLE_SOURCE_DIR}
+            OUTPUT_VARIABLE PADDLE_GIT_COMMIT)
+    file(WRITE ${version_file}
+            "GIT COMMIT ID: ${PADDLE_GIT_COMMIT}\n"
+            "WITH_MKL: ${WITH_MKL}\n"
+            "WITH_MKLDNN: ${WITH_MKLDNN}\n"
+            "WITH_GPU: ${WITH_GPU}\n")
+    if (WITH_GPU)
+        file(APPEND ${version_file}
+                "CUDA version: ${CUDA_VERSION}\n"
+                "CUDNN version: v${CUDNN_MAJOR_VERSION}\n")
+    endif ()
 endfunction()
 version(${FLUID_INSTALL_DIR}/version.txt)
 version(${FLUID_INFERENCE_INSTALL_DIR}/version.txt)