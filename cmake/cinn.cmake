--- conflicted
+++ resolved
@@ -224,16 +224,13 @@
     ginac)
   add_dependencies(${CINNCORE_TARGET} GEN_LLVM_RUNTIME_IR_HEADER ZLIB::ZLIB)
   add_dependencies(${CINNCORE_TARGET} GEN_LLVM_RUNTIME_IR_HEADER ${core_deps})
-<<<<<<< HEAD
   if(NOT CINN_ONLY)
     target_link_libraries(${CINNCORE_TARGET} cinn_op_dialect cinn_runtime pir
                           phi)
     add_dependencies(${CINNCORE_TARGET} cinn_op_dialect cinn_runtime pir phi)
   endif()
-=======
   target_link_libraries(${CINNCORE_TARGET} op_dialect pir phi)
   add_dependencies(${CINNCORE_TARGET} op_dialect pir phi)
->>>>>>> cfaa0016
 
   add_dependencies(${CINNCORE_TARGET} pybind)
   target_link_libraries(${CINNCORE_TARGET} ${PYTHON_LIBRARIES})
