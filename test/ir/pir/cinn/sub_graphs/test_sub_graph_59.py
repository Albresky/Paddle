# Copyright (c) 2024 PaddlePaddle Authors. All Rights Reserved.
#
# Licensed under the Apache License, Version 2.0 (the "License");
# you may not use this file except in compliance with the License.
# You may obtain a copy of the License at
#
#     http://www.apache.org/licenses/LICENSE-2.0
#
# Unless required by applicable law or agreed to in writing, software
# distributed under the License is distributed on an "AS IS" BASIS,
# WITHOUT WARRANTIES OR CONDITIONS OF ANY KIND, either express or implied.
# See the License for the specific language governing permissions and
# limitations under the License.

# repo: PaddleDetection
# model: configs^picodet^legacy_model^picodet_s_320_coco_single_dy2st_train
# api:paddle.nn.functional.pooling.adaptive_avg_pool2d||api:paddle.nn.functional.conv._conv_nd||api:paddle.nn.functional.activation.relu||api:paddle.nn.functional.conv._conv_nd||api:paddle.nn.functional.activation.hardsigmoid||api:paddle.tensor.math.multiply
import unittest

import numpy as np

import paddle


class LayerCase(paddle.nn.Layer):
    def __init__(self):
        super().__init__()
        self.parameter_0 = self.create_parameter(
            shape=[11, 44, 1, 1],
            dtype=paddle.float32,
        )
        self.parameter_1 = self.create_parameter(
            shape=[44],
            dtype=paddle.float32,
        )
        self.parameter_2 = self.create_parameter(
            shape=[44, 11, 1, 1],
            dtype=paddle.float32,
        )
        self.parameter_3 = self.create_parameter(
            shape=[11],
            dtype=paddle.float32,
        )

    def forward(
        self,
        var_0,  # (shape: [1, 44, 32, 32], dtype: paddle.float32, stop_gradient: False)
    ):
        var_1 = paddle.nn.functional.pooling.adaptive_avg_pool2d(
            var_0, output_size=1, data_format='NCHW', name=None
        )
        var_2 = paddle.nn.functional.conv._conv_nd(
            var_1,
            self.parameter_0,
            bias=self.parameter_3,
            stride=[1, 1],
            padding=[0, 0],
            padding_algorithm='EXPLICIT',
            dilation=[1, 1],
            groups=1,
            data_format='NCHW',
            channel_dim=1,
            op_type='conv2d',
            use_cudnn=True,
        )
        var_3 = paddle.nn.functional.activation.relu(var_2)
        var_4 = paddle.nn.functional.conv._conv_nd(
            var_3,
            self.parameter_2,
            bias=self.parameter_1,
            stride=[1, 1],
            padding=[0, 0],
            padding_algorithm='EXPLICIT',
            dilation=[1, 1],
            groups=1,
            data_format='NCHW',
            channel_dim=1,
            op_type='conv2d',
            use_cudnn=True,
        )
        var_5 = paddle.nn.functional.activation.hardsigmoid(var_4)
        var_6 = paddle.tensor.math.multiply(x=var_0, y=var_5)
        return var_6


class TestLayer(unittest.TestCase):
    def setUp(self):
        self.inputs = (
            paddle.rand(shape=[1, 44, 32, 32], dtype=paddle.float32),
        )
        self.net = LayerCase()

    def train(self, net, to_static, with_prim=False, with_cinn=False):
        if to_static:
            paddle.set_flags({'FLAGS_prim_all': with_prim})
            if with_cinn:
                build_strategy = paddle.static.BuildStrategy()
                build_strategy.build_cinn_pass = True
                net = paddle.jit.to_static(
                    net, build_strategy=build_strategy, full_graph=True
                )
            else:
                net = paddle.jit.to_static(net, full_graph=True)
        paddle.seed(123)
        outs = net(*self.inputs)
        return outs

    # NOTE prim + cinn lead to error
    def test_ast_prim_cinn(self):
        st_out = self.train(self.net, to_static=True)
        cinn_out = self.train(
            self.net, to_static=True, with_prim=True, with_cinn=False
        )
        for st, cinn in zip(
            paddle.utils.flatten(st_out), paddle.utils.flatten(cinn_out)
        ):
<<<<<<< HEAD
            np.testing.assert_allclose(st.numpy(), cinn.numpy(), atol=1e-7)
=======
            np.testing.assert_allclose(st.numpy(), cinn.numpy(), atol=1e-6)
>>>>>>> 405c8f20


if __name__ == '__main__':
    unittest.main()<|MERGE_RESOLUTION|>--- conflicted
+++ resolved
@@ -114,11 +114,7 @@
         for st, cinn in zip(
             paddle.utils.flatten(st_out), paddle.utils.flatten(cinn_out)
         ):
-<<<<<<< HEAD
-            np.testing.assert_allclose(st.numpy(), cinn.numpy(), atol=1e-7)
-=======
             np.testing.assert_allclose(st.numpy(), cinn.numpy(), atol=1e-6)
->>>>>>> 405c8f20
 
 
 if __name__ == '__main__':
