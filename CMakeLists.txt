--- conflicted
+++ resolved
@@ -204,16 +204,10 @@
 include(external/pybind11)  # download pybind11
 include(external/cares)
 include(external/cub)
-<<<<<<< HEAD
 include(external/gzstream)
-
-if (NOT WIN32)
-# there is no official support of snappystream, warpctc, nccl, cupti in windows
-=======
 include(external/rocprim)
 include(external/xxhash)    # download xxhash
 include(external/dlpack)
->>>>>>> 3ae6692a
 include(external/snappy)    # download snappy
 include(external/snappystream) # download snappystream
 
