--- conflicted
+++ resolved
@@ -153,11 +153,8 @@
     'mul',
     'sigmoid_cross_entropy_with_logits',
     'maxout',
-<<<<<<< HEAD
     'sequence_reverse',
-=======
     'affine_channel',
->>>>>>> 081fd41f
 ]
 
 
@@ -7284,7 +7281,6 @@
     return out
 
 
-<<<<<<< HEAD
 @templatedoc()
 def sequence_reverse(x, name=None):
     """ 
@@ -7298,7 +7294,20 @@
         out(${y_type}): ${y_comment}
     """
     helper = LayerHelper("sequence_reverse", **locals())
-=======
+    if name is None:
+        out = helper.create_tmp_variable(dtype=x.dtype)
+    else:
+        out = helper.create_variable(
+            name=name, dtype=x.dtype, persistable=False)
+
+    helper.append_op(
+        type="sequence_reverse",
+        inputs={"X": x},
+        outputs={"Y": out},
+        attrs=dict())
+    return out
+
+
 def affine_channel(x, scale=None, bias=None, data_layout='NCHW', name=None):
     """
     Applies a separate affine transformation to each channel of the input.
@@ -7318,12 +7327,10 @@
         data_layout (string, default NCHW): NCHW or NHWC. If input is 2D
             tensor, you can ignore data_layout.
         name (str, default None): The name of this layer.
-
     Returns:
         out (Variable): A tensor of the same shape and data layout with x.
     """
     helper = LayerHelper("affine_channel", **locals())
->>>>>>> 081fd41f
 
     if name is None:
         out = helper.create_tmp_variable(dtype=x.dtype)
@@ -7332,17 +7339,10 @@
             name=name, dtype=x.dtype, persistable=False)
 
     helper.append_op(
-<<<<<<< HEAD
-        type="sequence_reverse",
-        inputs={"X": x},
-        outputs={"Y": out},
-        attrs=dict())
-=======
         type="affine_channel",
         inputs={"X": x,
                 'Scale': scale,
                 'Bias': bias},
         attrs={"data_layout": data_layout},
         outputs={"Out": out})
->>>>>>> 081fd41f
     return out