--- conflicted
+++ resolved
@@ -118,73 +118,7 @@
 
 
 class DistributeTranspiler:
-<<<<<<< HEAD
-    def transpile(self,
-                  trainer_id,
-                  program=None,
-                  pservers="127.0.0.1:6174",
-                  trainers=1,
-                  align_var_to_block=True,
-                  split_method=RoundRobin,
-                  sync_mode=True):
-        """
-        Transpile the program to distributed data-parallelism programs.
-        The main_program will be transformed to use a remote parameter server
-        to do parameter optimization. And the optimization graph will be put
-        into a parameter server program.
-
-        Use different methods to split trainable variables to different
-        parameter servers.
-
-        Steps to transpile trainer:
-        1. split variable to multiple blocks, aligned by product(dim[1:]) (width)
-            if align_var_to_block is True
-        2. rename splited grad variables to add trainer_id suffix ".trainer_%d".
-        3. modify trainer program add split_op to each grad variable.
-        4. append send_op to send splited variables to server and fetch
-            params(splited blocks or origin param) from server.
-        5. append concat_op to merge splited blocks to update local weights.
-
-        Steps to transpile pserver:
-        1. create new program for parameter server.
-        2. create params and grad variables that assigned to current server instance.
-        3. create a sub-block in the server side program
-        4. append ops that should run on current server instance.
-        5. add listen_and_serv op
-
-        :param trainer_id: one unique id for each trainer in a job.
-        :type trainer_id: int
-        :param program: program to transpile, default is default_main_program
-        :type program: Program
-        :param pservers: parameter server endpoints like "m1:6174,m2:6174"
-        :type pservers: string
-        :param trainers: total number of workers/trainers in the job
-        :type trainers: int
-        :param split_method: A function to determin how to split variables
-            to different servers equally.
-        :type split_method: function
-        :type sync_mode: boolean default True
-        :param sync_mode: if sync_mode is set True, it means that dist transpiler
-        will transpile the program into sync_mode pserver and trainer program.
-        """
-        assert (split_method.__bases__[0] == PSDispatcher)
-        if program is None:
-            program = default_main_program()
-        self.origin_program = program
-        self.trainer_num = trainers
-        self.sync_mode = sync_mode
-        # TODO(typhoonzero): currently trainer_id is fetched from cluster system
-        # like Kubernetes, we should port this to use etcd later when developing
-        # fluid distributed training with fault-tolerance.
-        self.trainer_id = trainer_id
-        pserver_endpoints = pservers.split(",")
-        self.pserver_endpoints = pserver_endpoints
-        self.optimize_ops, params_grads = self._get_optimize_pass()
-        ps_dispatcher = split_method(pserver_endpoints)
-
-=======
     def _has_distributed_lookup_table(self):
->>>>>>> f437c46f
         # process lookup_table_op
         # 1. check all lookup_table_op is distributed
         # 2. check all lookup_table_op share the same table.
@@ -244,7 +178,25 @@
                     for index in range(len(self.pserver_endpoints))
                 ]
 
-<<<<<<< HEAD
+    def _init_splited_vars(self, split_method):
+        # update these mappings for further transpile:
+        # 1. param_var_mapping: param var name -> [splited params vars]
+        # 2. grad_var_mapping: grad var name -> [splited grads vars]
+        # 3. grad_param_mapping: grad.blockx -> param.blockx
+        # 4. param_grad_ep_mapping: ep -> {"params": [], "grads": []}
+
+        param_list = []
+        grad_list = []
+        for p, g in self.params_grads:
+            # skip parameter marked not trainable
+            if type(p) == Parameter and p.trainable == False:
+                continue
+            param_list.append(p)
+            grad_list.append(g)
+
+        self._update_dist_lookup_table_vars(param_list, grad_list,
+                                            self.params_grads)
+
         if align_var_to_block:
             grad_blocks = split_dense_variable(grad_list,
                                                len(pserver_endpoints))
@@ -256,37 +208,6 @@
             grad_blocks = split_dense_variable(grad_list, 1)
             param_blocks = split_dense_variable(param_list, 1)
         assert (len(grad_blocks) == len(param_blocks))
-
-        # step2: Create new vars for the parameters and gradients blocks and
-        # add ops to do the split.
-        param_var_mapping = self._create_vars_from_blocklist(program,
-                                                             param_blocks)
-        grad_var_mapping = self._create_vars_from_blocklist(
-            program, grad_blocks, add_trainer_suffix=self.trainer_num > 1)
-        grad_param_mapping = dict()
-=======
-    def _init_splited_vars(self, split_method):
-        # update these mappings for further transpile:
-        # 1. param_var_mapping: param var name -> [splited params vars]
-        # 2. grad_var_mapping: grad var name -> [splited grads vars]
-        # 3. grad_param_mapping: grad.blockx -> param.blockx
-        # 4. param_grad_ep_mapping: ep -> {"params": [], "grads": []}
-
-        param_list = []
-        grad_list = []
-        for p, g in self.params_grads:
-            # skip parameter marked not trainable
-            if type(p) == Parameter and p.trainable == False:
-                continue
-            param_list.append(p)
-            grad_list.append(g)
-
-        self._update_dist_lookup_table_vars(param_list, grad_list,
-                                            self.params_grads)
-
-        grad_blocks = split_variable(grad_list, len(self.pserver_endpoints))
-        param_blocks = split_variable(param_list, len(self.pserver_endpoints))
-        assert (len(grad_blocks) == len(param_blocks))
         # origin_varname -> [splited_var]
         self.param_var_mapping = self._create_vars_from_blocklist(
             self.origin_program, param_blocks)
@@ -295,7 +216,6 @@
             grad_blocks,
             add_trainer_suffix=self.trainer_num > 1)
         self.grad_param_mapping = dict()
->>>>>>> f437c46f
         for g, p in zip(grad_blocks, param_blocks):
             g_name, g_bid, _ = g.split(":")
             p_name, p_bid, _ = p.split(":")
@@ -318,6 +238,7 @@
                   program=None,
                   pservers="127.0.0.1:6174",
                   trainers=1,
+                  align_var_to_block=True,
                   split_method=RoundRobin,
                   sync_mode=True):
         """
@@ -356,21 +277,17 @@
         # step 3.1: insert send op to send gradient vars to parameter servers
         ps_dispatcher.reset()
         send_vars = []
-<<<<<<< HEAD
 
         # in general cases, the number of pservers is times of 2, and this
         # will lead to uneven distribution among weights and bias:
         #       fc_w@GRAD_trainer_0, fc_w@GRAD_trainer_1 --> pserver1
         #       fc_b@GRAD_trainer_0, fc_b@GRAD_trainer_1 --> pserver2
         # shuffle the map will avoid the uneven distribution above
-        grad_var_mapping_items = grad_var_mapping.items()
+        grad_var_mapping_items = self.grad_var_mapping.items()
         if not align_var_to_block:
             np.random.shuffle(grad_var_mapping_items)
 
         for orig_varname, splited_vars in grad_var_mapping_items:
-=======
-        for orig_varname, splited_vars in self.grad_var_mapping.items():
->>>>>>> f437c46f
             eplist = ps_dispatcher.dispatch(splited_vars)
 
             if not align_var_to_block:
@@ -423,13 +340,9 @@
         for i, ep in enumerate(eplist):
             self.param_grad_ep_mapping[ep]["params"].append(recv_vars[i])
             self.param_grad_ep_mapping[ep]["grads"].append(send_vars[i])
-<<<<<<< HEAD
-
-        for varname, splited_var in param_var_mapping.iteritems():
-=======
+
         # step4: Concat the parameters splits together after recv.
         for varname, splited_var in self.param_var_mapping.iteritems():
->>>>>>> f437c46f
             eps = []
             for var in splited_var:
                 index = [v.name for v in recv_vars].index(var.name)
@@ -453,12 +366,7 @@
                 RPC_OP_ROLE_ATTR_NAME: RPC_OP_ROLE_ATTR_VALUE
             })
 
-<<<<<<< HEAD
-        # step4: Concat the parameters splits together after recv.
-        for varname, splited_var in param_var_mapping.iteritems():
-=======
         for varname, splited_var in self.param_var_mapping.iteritems():
->>>>>>> f437c46f
             if len(splited_var) <= 1:
                 continue
             orig_param = program.global_block().vars[varname]
