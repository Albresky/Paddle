--- conflicted
+++ resolved
@@ -492,14 +492,9 @@
     def backward(self):
         self._ivar._run_backward()
 
-<<<<<<< HEAD
     def gradient(self):
-        return np.array(self._ivar._grad_value())
-=======
-    def _gradient(self):
         new_ivar = self._ivar._grad_ivar()._copy_to(core.CPUPlace(), True)
         return np.array(new_ivar.value().get_tensor())
->>>>>>> 423bc515
 
     def clear_gradient(self):
         self._ivar._clear_gradient()
