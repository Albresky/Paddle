--- conflicted
+++ resolved
@@ -12,16 +12,6 @@
 
         X = numpy.random.uniform(0.1, 1.0,
                                  [batch_size, class_num]).astype("float32")
-<<<<<<< HEAD
-
-        labels = numpy.random.randint(0, class_num, batch_size, dtype="int32")
-
-        self.inputs = {"X": X, "label": labels}
-        Y = []
-        for i in range(0, batch_size):
-            Y.append(-numpy.log(X[i][labels[i]]))
-        self.outputs = {"Y": numpy.array(Y).astype("float32")}
-=======
         labels = numpy.random.randint(0, class_num, batch_size, dtype="int32")
 
         cross_entropy = numpy.asmatrix(
@@ -29,7 +19,6 @@
             dtype="float32")
         self.inputs = {"X": X, "label": labels}
         self.outputs = {"Y": cross_entropy}
->>>>>>> 3163a2ee
 
     def test_check_output(self):
         self.check_output()
