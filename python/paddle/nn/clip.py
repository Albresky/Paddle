--- conflicted
+++ resolved
@@ -16,11 +16,7 @@
 
 import copy
 import warnings
-<<<<<<< HEAD
-=======
-from sqlite3 import NotSupportedError
 from typing import TYPE_CHECKING
->>>>>>> d2b70c89
 
 import paddle
 import paddle.autograd as imperative_base
