/* Copyright (c) 2016 PaddlePaddle Authors. All Rights Reserve.

Licensed under the Apache License, Version 2.0 (the "License");
you may not use this file except in compliance with the License.
You may obtain a copy of the License at

    http://www.apache.org/licenses/LICENSE-2.0

Unless required by applicable law or agreed to in writing, software
distributed under the License is distributed on an "AS IS" BASIS,
WITHOUT WARRANTIES OR CONDITIONS OF ANY KIND, either express or implied.
See the License for the specific language governing permissions and
limitations under the License. */

#pragma once

#include <algorithm>
#include <atomic>
#include <string>
#include <unordered_map>
#include <vector>

#include "op_info.h"
#include "paddle/framework/attribute.h"
#include "paddle/framework/data_type.h"
#include "paddle/framework/framework.pb.h"
#include "paddle/framework/lod_tensor.h"
#include "paddle/framework/scope.h"
#include "paddle/framework/shape_inference.h"
#include "paddle/framework/tensor.h"
#include "paddle/platform/device_context.h"
#include "paddle/platform/place.h"
#include "paddle/platform/variant.h"
#include "paddle/utils/Error.h"

namespace paddle {
namespace framework {

/// If a variable is a empty variable, that name will be used.
constexpr char kEmptyVarName[] = "@EMPTY@";

/// If a variable is a temporary variable, that name will be set in Python,
/// but it will be convert to a unique name in scope after OpCreator.
constexpr char kTempVarName[] = "@TEMP@";

/// If a variable's name has a certain suffix, it means that the
/// variable is the gradient of another varibale.
/// e.g. Variable "x@GRAD" is the gradient of varibale "x".
constexpr char kGradVarSuffix[] = "@GRAD";

/// Variables with this suffix are supposed to be filled up with zeros.
constexpr char kZeroVarSuffix[] = "@ZERO";

inline std::string GradVarName(const std::string& var_name) {
  return var_name + kGradVarSuffix;
}

class OperatorBase;
class InferShapeContext;
class ExecutionContext;

extern const Tensor* GetTensorFromVar(const Variable* var);
extern Tensor* GetTensorFromVar(Variable* var);

/**
 * OperatorBase has the basic element that Net will call to do computation.
 * Only CreateOperator from OpRegistry will new Operator directly. User
 * should always construct a proto message OpDesc and call
 * OpRegistry::CreateOp(op_desc) to get an Operator instance.
 */
class OperatorBase {
 public:
  OperatorBase(const std::string& type, const VariableNameMap& inputs,
               const VariableNameMap& outputs, const AttributeMap& attrs);

  virtual ~OperatorBase() {}

  template <typename T>
  inline const T& Attr(const std::string& name) const {
    PADDLE_ENFORCE(attrs_.count(name) != 0, "%s should be in AttributeMap",
                   name);
    return boost::get<T>(attrs_.at(name));
  }

  virtual std::string DebugString() const;

  /// Net will call this function to Run an op.
  virtual void Run(const Scope& scope,
                   const platform::DeviceContext& dev_ctx) const = 0;

  virtual bool IsNetOp() const { return false; }

  virtual bool SupportGPU() const { return false; }

  /// rename inputs outputs name
  void Rename(const std::string& old_name, const std::string& new_name);

  const VariableNameMap& Inputs() const { return inputs_; }
  const VariableNameMap& Outputs() const { return outputs_; }

  //! Get a input with argument's name described in `op_proto`
  std::string Input(const std::string& name) const;
  //! Get a input which has multiple variables.
  const std::vector<std::string>& Inputs(const std::string& name) const;

  std::vector<std::string> InputVars() const;

  //! Get a output with argument's name described in `op_proto`
  std::string Output(const std::string& name) const;
  //! Get an output which has multiple variables.
  //! TODO add a vector_view to prevent memory copy.
  const std::vector<std::string>& Outputs(const std::string& name) const;

  virtual std::vector<std::string> OutputVars(bool has_intermediate) const;

  const std::string& Type() const { return type_; }
  void SetType(const std::string& type) { type_ = type; }
  const AttributeMap& Attrs() const { return attrs_; }

  // Return a new operator instance, which is as same as this.
  // Use unique_ptr to prevent caller forget to delete this pointer.
  virtual std::unique_ptr<OperatorBase> Clone() const = 0;

 protected:
  std::string type_;
  // NOTE: in case of OpGrad, inputs_ contains:
  // I (Inputs)opear
  // O (Outputs)
  // OG (Output Gradients)
  VariableNameMap inputs_;

  // NOTE: in case of OpGrad, outputs_ contains
  // IG (Inputs Gradients)
  VariableNameMap outputs_;
  AttributeMap attrs_;

 private:
  void GenerateTemporaryNames();
  void CheckAllInputOutputSet() const;
};

// Macro for define a clone method.
// If you are writing an kernel operator, `Clone` will be defined when you
// register it. i.e. `Clone` method is not needed to define by yourself.
#define DEFINE_OP_CLONE_METHOD(cls)                       \
  std::unique_ptr<OperatorBase> Clone() const final {     \
    return std::unique_ptr<OperatorBase>(new cls(*this)); \
  }

// Macro for define a default constructor for Operator.
// You can also use
//   using PARENT_CLASS::PARENT_CLASS;
// to use parent's constructor.
#define DEFINE_OP_CONSTRUCTOR(cls, parent_cls)             \
  cls(const std::string& type,                             \
      const ::paddle::framework::VariableNameMap& inputs,  \
      const ::paddle::framework::VariableNameMap& outputs, \
      const paddle::framework::AttributeMap& attrs)        \
      : parent_cls(type, inputs, outputs, attrs) {}

class NOP : public OperatorBase {
 public:
  using OperatorBase::OperatorBase;
  void Run(const Scope& scope,
           const platform::DeviceContext& dev_ctx) const override {}
  std::unique_ptr<OperatorBase> Clone() const override {
    return std::unique_ptr<OperatorBase>(new NOP(*this));
  }
};

class InferShapeContext {
 public:
  InferShapeContext(const OperatorBase& op, const Scope& scope)
      : op_(op), scope_(scope) {}

  const OperatorBase& op() const { return op_; }

  const Scope& scope() const { return scope_; }

  template <typename T>
  inline const T& Attr(const std::string& name) const {
    return op_.Attr<T>(name);
  }

  size_t InputSize(const std::string& name) const {
    return op_.Inputs(name).size();
  }

  size_t OutputSize(const std::string& name) const {
    return op_.Outputs(name).size();
  }

  const Variable* InputVar(const std::string& name) const {
    auto ipt = op_.Input(name);
    return ipt == kEmptyVarName ? nullptr : scope_.FindVar(ipt);
  }

  Variable* OutputVar(const std::string& name) const {
    auto opt = op_.Output(name);
    return opt == kEmptyVarName ? nullptr : scope_.FindVar(opt);
  }

  const std::vector<const Variable*> MultiInputVar(
      const std::string& name) const {
    auto names = op_.Inputs(name);
    std::vector<const Variable*> res;
    res.reserve(names.size());
    std::transform(names.begin(), names.end(), std::back_inserter(res),
                   [this](const std::string& name) {
                     return name == kEmptyVarName ? nullptr
                                                  : scope_.FindVar(name);
                   });
    return res;
  }

  std::vector<Variable*> MultiOutputVar(const std::string& name) const {
    auto names = op_.Outputs(name);
    std::vector<Variable*> res;
    res.reserve(names.size());
    std::transform(names.begin(), names.end(), std::back_inserter(res),
                   [this](const std::string& name) {
                     return name == kEmptyVarName ? nullptr
                                                  : scope_.FindVar(name);
                   });
    return res;
  }

  template <typename T>
  const T* Input(const std::string& name) const {
    auto* var = InputVar(name);
    return var == nullptr ? nullptr : &var->Get<T>();
  }

  template <typename T>
  T* Output(const std::string& name) const {
    auto var = OutputVar(name);
    return var == nullptr ? nullptr : var->GetMutable<T>();
  }

  template <typename T>
  const std::vector<const T*> MultiInput(const std::string& name) const {
    auto names = op_.Inputs(name);
    std::vector<const T*> res;
    res.reserve(names.size());
    std::transform(names.begin(), names.end(), std::back_inserter(res),
                   [&](const std::string& sub_name) {
                     auto var = scope_.FindVar(sub_name);
                     return var == nullptr ? nullptr : &var->Get<T>();
                   });
    return res;
  }

  template <typename T>
  std::vector<T*> MultiOutput(const std::string& name) const {
    auto names = op_.Outputs(name);
    std::vector<T*> res;
    res.reserve(names.size());
    std::transform(names.begin(), names.end(), std::back_inserter(res),
                   [&](const std::string& sub_name) {
                     auto var = scope_.FindVar(sub_name);
                     return var == nullptr ? nullptr : var->GetMutable<T>();
                   });
    return res;
  }

  void ShareLoD(const std::string& in, const std::string& out, size_t i = 0,
                size_t j = 0) const {
    PADDLE_ENFORCE_LT(i, InputSize(in));
    PADDLE_ENFORCE_LT(j, OutputSize(out));
    auto* in_var = MultiInputVar(in)[i];
    auto* out_var = MultiOutputVar(out)[j];
    if (!in_var->IsType<LoDTensor>()) return;
    PADDLE_ENFORCE(out_var->IsType<LoDTensor>(),
                   "The %d-th output of Output(%s) must be LoDTensor.", j, out);
    auto in_tensor = in_var->Get<LoDTensor>();
    auto* out_tensor = out_var->GetMutable<LoDTensor>();
    out_tensor->set_lod(in_tensor.lod());
  }

 private:
  const OperatorBase& op_;
  const Scope& scope_;
};

template <>
const Tensor* InferShapeContext::Input<Tensor>(const std::string& name) const;

template <>
const std::vector<const Tensor*> InferShapeContext::MultiInput<Tensor>(
    const std::string& name) const;

template <>
Tensor* InferShapeContext::Output<Tensor>(const std::string& name) const;

template <>
std::vector<Tensor*> InferShapeContext::MultiOutput<Tensor>(
    const std::string& name) const;

template <typename T>
struct EigenDeviceConverter;

template <>
struct EigenDeviceConverter<platform::CPUPlace> {
  using EigenDeviceType = Eigen::DefaultDevice;
};

#ifndef PADDLE_ONLY_CPU
template <>
struct EigenDeviceConverter<platform::GPUPlace> {
  using EigenDeviceType = Eigen::GpuDevice;
};
#endif

class ExecutionContext : public InferShapeContext {
 public:
  ExecutionContext(const OperatorBase& op, const Scope& scope,
                   const platform::DeviceContext& device_context)
      : InferShapeContext(op, scope), device_context_(device_context) {}

  template <typename PlaceType,
            typename DeviceType =
                typename EigenDeviceConverter<PlaceType>::EigenDeviceType>
  DeviceType& GetEigenDevice() const;

  platform::Place GetPlace() const { return device_context_.GetPlace(); }

  const platform::DeviceContext& device_context() const {
    return device_context_;
  }

 private:
  const platform::DeviceContext& device_context_;
};

class RuntimeInferShapeContext : public InferShapeContextBase {
 public:
  RuntimeInferShapeContext(const OperatorBase& op, const Scope& scope)
      : op_(op), scope_(scope) {}

  bool HasInput(const std::string& name) const {
    auto ipt = op_.Input(name);
    auto* var = ipt == kEmptyVarName ? nullptr : scope_.FindVar(ipt);
    return var != nullptr;
  }

  bool HasOutput(const std::string& name) const {
    auto ipt = op_.Output(name);
    auto* var = ipt == kEmptyVarName ? nullptr : scope_.FindVar(ipt);
    return var != nullptr;
  }

  DDim GetInputDim(const std::string& name) const {
    return GetDim(op_.Input(name));
  }

  void SetInputDim(const std::string& name, const DDim& dim) {
    SetDim(op_.Input(name), dim);
  }

  DDim GetOutputDim(const std::string& name) const {
    return GetDim(op_.Output(name));
  }

  void SetOutputDim(const std::string& name, const DDim& dim) {
    SetDim(op_.Output(name), dim);
  }

  AttrReader Attrs() const { return AttrReader(op_.Attrs()); }

  const std::vector<std::string>& Inputs(const std::string& name) const {
    return op_.Inputs(name);
  }

  const std::vector<std::string>& Outputs(const std::string& name) const {
    return op_.Outputs(name);
  }

 private:
  template <bool Allocate>
  Tensor* GetTensor(const std::string& name) const {
    Tensor* t = nullptr;
    auto* var = scope_.FindVar(name);
    if (!var->IsType<LoDTensor>() && !var->IsType<Tensor>()) {
      if (Allocate) {
        t = var->GetMutable<LoDTensor>();
      } else {
        PADDLE_THROW("Variable(%s) should be tensor", name);
      }
    } else {
      t = GetTensorFromVar(scope_.FindVar(name));
    }
    return t;
  }

  DDim GetDim(const std::string& name) const {
    return GetTensor<false>(name)->dims();
  }

  void SetDim(const std::string& name, const DDim& dim) {
    GetTensor<true>(name)->Resize(dim);
  }

  const OperatorBase& op_;
  const Scope& scope_;
};

class OpKernelBase {
 public:
  /**
   * ExecutionContext is the only parameter of Kernel Run function.
   * Run will get input/output variables, state such as momentum and
   * device resource such as CUDA stream, cublas handle, etc. from
   * ExecutionContext. User should construct it before run the Operator.
   */

  virtual void Compute(const ExecutionContext& context) const = 0;

  virtual ~OpKernelBase() = default;
};

template <typename T>
class OpKernel : public OpKernelBase {
 public:
  using ELEMENT_TYPE = T;
};

class OperatorWithKernel : public OperatorBase {
 public:
  struct OpKernelKey {
    platform::Place place_;
    DataType data_type_;

    OpKernelKey(DataType data_type, platform::Place place)
        : place_(place), data_type_(data_type) {}

    OpKernelKey(DataType data_type, const platform::DeviceContext& dev_ctx)
        : place_(dev_ctx.GetPlace()), data_type_(data_type) {}

    bool operator==(const OpKernelKey& o) const {
      return platform::places_are_same_class(place_, o.place_) &&
             data_type_ == o.data_type_;
    }
  };

  struct OpKernelHash {
    std::hash<int> hash_;
    size_t operator()(const OpKernelKey& key) const {
      int place = key.place_.which();
      int data_type = static_cast<int>(key.data_type_);
      int pre_hash = data_type << NUM_PLACE_TYPE_LIMIT_IN_BIT |
                     (place & ((1 << NUM_PLACE_TYPE_LIMIT_IN_BIT) - 1));
      return hash_(pre_hash);
    }
  };

  using OpKernelMap =
      std::unordered_map<OpKernelKey, std::unique_ptr<OpKernelBase>,
                         OpKernelHash>;

  OperatorWithKernel(const std::string& type, const VariableNameMap& inputs,
                     const VariableNameMap& outputs, const AttributeMap& attrs)
      : OperatorBase(type, inputs, outputs, attrs) {}

  void Run(const Scope& scope,
           const platform::DeviceContext& dev_ctx) const final {
<<<<<<< HEAD
    ExecutionContext ctx(*this, scope, dev_ctx);
    auto& opKernel = AllOpKernels().at(type_).at(
        OpKernelKey(IndicateDataType(ctx), dev_ctx));
    opKernel->Compute(ctx);
=======
    RuntimeInferShapeContext infer_shape_ctx(*this, scope);
    this->InferShape(&infer_shape_ctx);

    auto& opKernel = AllOpKernels().at(type_).at(OpKernelKey(dev_ctx));
    opKernel->Compute(ExecutionContext(*this, scope, dev_ctx));
>>>>>>> ecef2e6b
  }

  static std::unordered_map<std::string /* op_type */, OpKernelMap>&
  AllOpKernels() {
    static std::unordered_map<std::string, OpKernelMap> g_all_op_kernels;
    return g_all_op_kernels;
  }

  bool SupportGPU() const override {
    auto& op_kernels = OperatorWithKernel::AllOpKernels().at(type_);
    return std::any_of(op_kernels.begin(), op_kernels.end(),
                       [](OpKernelMap::const_reference kern_pair) {
                         return platform::is_gpu_place(kern_pair.first.place_);
                       });
  }

 protected:
  virtual void InferShape(InferShapeContextBase* ctx) const = 0;

  // indicate kernel DataType by input data. Defaultly all input data must be
  // same.
  virtual DataType IndicateDataType(const ExecutionContext& ctx) const {
    auto& scope = ctx.scope();
    int data_type = -1;
    for (auto& input : this->inputs_) {
      for (auto& ipt_name : input.second) {
        auto* var = scope.FindVar(ipt_name);
        if (var != nullptr) {
          const Tensor* t = nullptr;
          if (var->IsType<Tensor>()) {
            t = &var->Get<Tensor>();
          } else if (var->IsType<LoDTensor>()) {
            t = &var->Get<LoDTensor>();
          }
          if (t != nullptr) {
            int tmp = static_cast<int>(ToDataType(t->type()));
            PADDLE_ENFORCE(tmp == data_type || data_type == -1,
                           "DataType of Paddle Op must be same.");
            data_type = tmp;
          }
        }
      }
    }
    PADDLE_ENFORCE(data_type != -1, "DataType should be indicated by input");
    return static_cast<DataType>(data_type);
  }
};

}  // namespace framework
}  // namespace paddle<|MERGE_RESOLUTION|>--- conflicted
+++ resolved
@@ -463,18 +463,13 @@
 
   void Run(const Scope& scope,
            const platform::DeviceContext& dev_ctx) const final {
-<<<<<<< HEAD
+    RuntimeInferShapeContext infer_shape_ctx(*this, scope);
+    this->InferShape(&infer_shape_ctx);
+
     ExecutionContext ctx(*this, scope, dev_ctx);
     auto& opKernel = AllOpKernels().at(type_).at(
         OpKernelKey(IndicateDataType(ctx), dev_ctx));
     opKernel->Compute(ctx);
-=======
-    RuntimeInferShapeContext infer_shape_ctx(*this, scope);
-    this->InferShape(&infer_shape_ctx);
-
-    auto& opKernel = AllOpKernels().at(type_).at(OpKernelKey(dev_ctx));
-    opKernel->Compute(ExecutionContext(*this, scope, dev_ctx));
->>>>>>> ecef2e6b
   }
 
   static std::unordered_map<std::string /* op_type */, OpKernelMap>&
