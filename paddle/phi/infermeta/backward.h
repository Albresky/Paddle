/* Copyright (c) 2022 PaddlePaddle Authors. All Rights Reserved.

Licensed under the Apache License, Version 2.0 (the "License");
you may not use this file except in compliance with the License.
You may obtain a copy of the License at

    http://www.apache.org/licenses/LICENSE-2.0

Unless required by applicable law or agreed to in writing, software
distributed under the License is distributed on an "AS IS" BASIS,
WITHOUT WARRANTIES OR CONDITIONS OF ANY KIND, either express or implied.
See the License for the specific language governing permissions and
limitations under the License. */

#pragma once

#include <tuple>
#include "paddle/phi/core/meta_tensor.h"
#include "paddle/phi/infermeta/binary.h"
#include "paddle/phi/infermeta/multiary.h"
#include "paddle/phi/infermeta/ternary.h"
#include "paddle/phi/infermeta/unary.h"

namespace phi {

// Common InferMeta Functions for backward operators.
//
// NOTE: The InferMeta Functions in this file are arranged in alphabetic order.

void AffineGridGradInferMeta(const MetaTensor& output_grad,
                             const IntArray& outputShape,
                             bool align_corners,
                             MetaTensor* input_grad);

void AngleGradInferMeta(const MetaTensor& x,
                        const MetaTensor& out_grad,
                        MetaTensor* x_grad);

void BatchFCGradInferMeta(const MetaTensor& input,
                          const MetaTensor& w,
                          const MetaTensor& bias,
                          const MetaTensor& out_grad,
                          MetaTensor* intput_grad,
                          MetaTensor* w_grad,
                          MetaTensor* bias_grad);

void BilinearGradInferMeta(const MetaTensor& x,
                           const MetaTensor& y,
                           const MetaTensor& weight,
                           const MetaTensor& dout,
                           MetaTensor* dx,
                           MetaTensor* dy,
                           MetaTensor* dweight,
                           MetaTensor* dbias);

void BmmGradInferMeta(const MetaTensor& x,
                      const MetaTensor& y,
                      const MetaTensor& out_grad,
                      MetaTensor* x_grad,
                      MetaTensor* y_grad);

void ChannelShuffleGradInferMeta(const MetaTensor& out_grad,
                                 int groups,
                                 const std::string& data_format,
                                 MetaTensor* x_grad);

void ComplexGradInferMeta(const MetaTensor& x,
                          const MetaTensor& y,
                          const MetaTensor& dout,
                          MetaTensor* dx,
                          MetaTensor* dy);

void ConvTransposeGradInferMeta(const MetaTensor& x,
                                const MetaTensor& filter,
                                const MetaTensor& dout,
                                const std::vector<int>& strides,
                                const std::vector<int>& paddings,
                                const std::vector<int>& output_padding,
                                const std::vector<int>& output_size,
                                const std::string& padding_algorithm,
                                int groups,
                                const std::vector<int>& dilations,
                                const std::string& data_format,
                                MetaTensor* dx,
                                MetaTensor* dfilter);

void Conv2dTransposeGradInferMeta(const MetaTensor& x,
                                  const MetaTensor& filter,
                                  const MetaTensor& dout,
                                  const std::vector<int>& strides,
                                  const std::vector<int>& paddings,
                                  const std::vector<int>& output_padding,
                                  const IntArray& output_size,
                                  const std::string& padding_algorithm,
                                  int groups,
                                  const std::vector<int>& dilations,
                                  const std::string& data_format,
                                  MetaTensor* dx,
                                  MetaTensor* dfilter);

void Conv2dTransposeDoubleGradInferMeta(const MetaTensor& x,
                                        const MetaTensor& filter,
                                        const MetaTensor& dout,
                                        const MetaTensor& ddx,
                                        const MetaTensor& ddfilter,
                                        const std::vector<int>& strides,
                                        const std::vector<int>& paddings,
                                        const std::vector<int>& output_padding,
                                        const IntArray& output_size,
                                        const std::string& padding_algorithm,
                                        int groups,
                                        const std::vector<int>& dilations,
                                        const std::string& data_format,
                                        MetaTensor* dx,
                                        MetaTensor* dfilter,
                                        MetaTensor* ddout);

void CropGradInferMeta(const MetaTensor& out_grad,
                       const MetaTensor& x,
                       const IntArray& offsets,
                       MetaTensor* x_grad);

void CrossEntropyWithSoftmaxGradInferMeta(const MetaTensor& label,
                                          const MetaTensor& softmax,
                                          const MetaTensor& loss_grad,
                                          bool soft_label,
                                          bool use_softmax,
                                          bool numeric_stable_mode,
                                          int ignore_index,
                                          int axis,
                                          MetaTensor* logits_grad,
                                          MetaConfig config = MetaConfig());

void CSoftmaxWithCrossEntropyGradInferMeta(const MetaTensor& softmax,
                                           const MetaTensor& label,
                                           const MetaTensor& loss_grad,
                                           int64_t ignore_index,
                                           int ring_id,
                                           int rank,
                                           int nranks,
                                           MetaTensor* logits_grad,
                                           MetaConfig config = MetaConfig());

void DeformableConvGradInferMeta(const MetaTensor& x,
                                 const MetaTensor& offset,
                                 const MetaTensor& filter,
                                 const MetaTensor& mask,
                                 const MetaTensor& out_grad,
                                 const std::vector<int>& strides,
                                 const std::vector<int>& paddings,
                                 const std::vector<int>& dilations,
                                 int deformable_groups,
                                 int groups,
                                 int im2col_step,
                                 MetaTensor* dx,
                                 MetaTensor* offset_grad,
                                 MetaTensor* filter_grad,
                                 MetaTensor* mask_grad);

void EigGradInferMeta(const MetaTensor& out_w,
                      const MetaTensor& out_v,
                      const MetaTensor& dout_w,
                      const MetaTensor& dout_v,
                      MetaTensor* dx);

void EigvalshGradInferMeta(const MetaTensor& out_v,
                           const MetaTensor& out_w_grad,
                           const std::string& uplo,
                           bool is_test,
                           MetaTensor* x_grad);

void EmbeddingGradInferMeta(const MetaTensor& x,
                            const MetaTensor& weight,
                            MetaTensor* out);

void FFTC2RGradInferMeta(const MetaTensor& x,
                         const std::vector<int64_t>& axes,
                         const std::string& normalization,
                         bool forward,
                         int64_t last_dim_size,
                         MetaTensor* out,
                         MetaConfig = MetaConfig());

void FillDiagonalGradInferMeta(
    const MetaTensor& dout, float value, int offset, bool wrap, MetaTensor* dx);

void FillDiagonalTensorGradInferMeta(const MetaTensor& out_grad,
                                     int64_t offset,
                                     int dim1,
                                     int dim2,
                                     MetaTensor* x_grad);

void FlashAttnGradInferMeta(const MetaTensor& q,
                            const MetaTensor& k,
                            const MetaTensor& v,
                            MetaTensor* dq,
                            MetaTensor* dk,
                            MetaTensor* dv);

void FusedDropoutAddGradInferMeta(const MetaTensor& seed_offset,
                                  const MetaTensor& out_grad,
                                  MetaTensor* x_grad,
                                  MetaTensor* y_grad);

void FusedRopeGradInferMeta(const MetaTensor& sin,
                            const MetaTensor& cos,
                            const MetaTensor& position_ids,
                            const MetaTensor& dout_q,
                            const MetaTensor& dout_k,
                            const MetaTensor& dout_v,
                            bool use_neox_rotary_style,
                            bool time_major,
                            MetaTensor* dq,
                            MetaTensor* dk,
                            MetaTensor* dv);

void GatherNdGradInferMeta(const MetaTensor& x,
                           const MetaTensor& index,
                           const MetaTensor& out_grad,
                           MetaTensor* x_grad);

void GeneralUnaryGradInferMeta(const MetaTensor& x, MetaTensor* dx);

void GeneralBinaryGradInferMeta(const MetaTensor& x,
                                const MetaTensor& y,
                                MetaTensor* dx,
                                MetaTensor* dy);

void GeneralTernaryGradInferMeta(const MetaTensor& x,
                                 const MetaTensor& y,
                                 const MetaTensor& z,
                                 MetaTensor* dx,
                                 MetaTensor* dy,
                                 MetaTensor* dz);

void GeneralQuaternaryGradInferMeta(const MetaTensor& x,
                                    const MetaTensor& y,
                                    const MetaTensor& z,
                                    const MetaTensor& k,
                                    MetaTensor* dx,
                                    MetaTensor* dy,
                                    MetaTensor* dz,
                                    MetaTensor* dk);

void GeneralQuinaryGradInferMeta(const MetaTensor& x,
                                 const MetaTensor& y,
                                 const MetaTensor& z,
                                 const MetaTensor& k,
                                 const MetaTensor& l,
                                 MetaTensor* dx,
                                 MetaTensor* dy,
                                 MetaTensor* dz,
                                 MetaTensor* dk,
                                 MetaTensor* dl);

void GumbelSoftmaxGradInferMeta(const MetaTensor& out,
                                const MetaTensor& dout,
                                int axis,
                                MetaTensor* dx);

void InstanceNormGradInferMeta(const MetaTensor& x,
                               const MetaTensor& scale,
                               const MetaTensor& saved_mean,
                               const MetaTensor& saved_variance,
                               const MetaTensor& y_grad,
                               float epsilon,
                               MetaTensor* x_grad,
                               MetaTensor* scale_grad,
                               MetaTensor* bias_grad);

void InstanceNormDoubleGradInferMeta(const MetaTensor& x,
                                     const MetaTensor& scale,
                                     const MetaTensor& saved_mean,
                                     const MetaTensor& saved_variance,
                                     const MetaTensor& dy,
                                     const MetaTensor& ddx,
                                     const MetaTensor& ddscale,
                                     const MetaTensor& ddbias,
                                     float epsilon,
                                     MetaTensor* dx,
                                     MetaTensor* dscale,
                                     MetaTensor* ddy);

void InverseGradInferMeta(const MetaTensor& out,
                          const MetaTensor& dout,
                          MetaTensor* dx);

void KernelWithXShapeInferMeta(const MetaTensor& xshape,
                               const MetaTensor& out,
                               MetaTensor* dx);

void LUGradInferMeta(const MetaTensor& x,
                     const MetaTensor& out,
                     const MetaTensor& pivots,
                     const MetaTensor& out_grad,
                     bool pivot,
                     MetaTensor* x_grad);

void LUUnpackGradInferMeta(const MetaTensor& x,
                           const MetaTensor& pivots,
                           const MetaTensor& l,
                           const MetaTensor& u,
                           const MetaTensor& pmat,
                           const MetaTensor& l_grad,
                           const MetaTensor& u_grad,
                           bool unpack_ludata,
                           bool unpack_pivots,
                           MetaTensor* x_grad);

void MarginCrossEntropyGradInferMeta(const MetaTensor& logits,
                                     const MetaTensor& label,
                                     const MetaTensor& softmax,
                                     const MetaTensor& loss_grad,
                                     bool return_softmax,
                                     int ring_id,
                                     int rank,
                                     int nranks,
                                     float margin1,
                                     float margin2,
                                     float margin3,
                                     float scale,
                                     MetaTensor* logits_grad);

void MatchMatrixTensorGradInferMeta(const MetaTensor& x,
                                    const MetaTensor& y,
                                    const MetaTensor& w,
                                    const MetaTensor& tmp,
                                    const MetaTensor& out_grad,
                                    int dim_t,
                                    MetaTensor* x_grad,
                                    MetaTensor* y_grad,
                                    MetaTensor* w_grad);

void MaxPoolWithIndexGradInferMeta(const MetaTensor& x,
                                   const MetaTensor& mask,
                                   const MetaTensor& dout,
                                   const std::vector<int>& kernel_size,
                                   const std::vector<int>& strides,
                                   const std::vector<int>& paddings,
                                   bool global_pooling,
                                   bool adaptive,
                                   MetaTensor* dx);

void MeshgridGradInferMeta(const std::vector<const MetaTensor*>& inputs,
                           const std::vector<const MetaTensor*>& outputs_grad,
                           std::vector<MetaTensor*> inputs_grad);

void MemoryEfficientAttentionGradInferMeta(const MetaTensor& query,
                                           const MetaTensor& key,
                                           const MetaTensor& value,
                                           const MetaTensor& bias,
                                           const MetaTensor& cu_seqlens_q,
                                           const MetaTensor& cu_seqlens_k,
                                           const MetaTensor& output,
                                           const MetaTensor& logsumexp,
                                           const MetaTensor& seed_and_offset,
                                           const MetaTensor& output_grad,
                                           const Scalar& max_seqlen_q,
                                           const Scalar& max_seqlen_k,
                                           const bool causal,
                                           const double dropout_p,
                                           const float scale,
                                           MetaTensor* query_grad,
                                           MetaTensor* key_grad,
                                           MetaTensor* value_grad,
                                           MetaTensor* bias_grad);

void MultiDotGradInferMeta(const std::vector<const MetaTensor*>& x,
                           const MetaTensor& out_grad,
                           std::vector<MetaTensor*> x_grad);

void MultiplexGradInferMeta(const MetaTensor& ids,
                            const MetaTensor& out_grad,
                            std::vector<MetaTensor*> ins_grad);

void NanmedianGradInferMeta(const MetaTensor& x,
                            const MetaTensor& median_index,
                            const MetaTensor& out_grad,
                            const IntArray& axes,
                            bool keep_dim,
                            const std::string& mode,
                            MetaTensor* x_grad);

<<<<<<< HEAD
=======
void PartialConcatGradInferMeta(const std::vector<const MetaTensor*>& xs,
                                std::vector<MetaTensor*> x_grads);

>>>>>>> 92f33f9b
void PartialSumGradInferMeta(const std::vector<const MetaTensor*>& xs,
                             std::vector<MetaTensor*> x_grads);

void NceGradInferMeta(const MetaTensor& input,
                      const MetaTensor& bias,
                      const MetaTensor& weight,
                      MetaTensor* input_grad,
                      MetaTensor* bias_grad,
                      MetaTensor* weight_grad);

void NllLossGradInferMeta(const MetaTensor& input,
                          const MetaTensor& label,
                          const MetaTensor& weight,
                          const MetaTensor& total_weight,
                          const MetaTensor& out_grad,
                          int64_t ignore_index,
                          const std::string& reduction,
                          MetaTensor* intput_grad,
                          MetaConfig config = MetaConfig());

void PixelUnshuffleGradInferMeta(const MetaTensor& out_grad,
                                 int downscale_factor,
                                 const std::string& data_format,
                                 MetaTensor* x_grad);

void PreluGradInferMeta(const MetaTensor& x,
                        const MetaTensor& y,
                        MetaTensor* dx,
                        MetaTensor* dy);

void OverlapAddGradInferMeta(const MetaTensor& x,
                             const MetaTensor& out_grad,
                             int hop_length,
                             int axis,
                             MetaTensor* x_grad);

void PsroiPoolGradInferMeta(const MetaTensor& x,
                            const MetaTensor& rois,
                            const MetaTensor& rois_num,
                            const MetaTensor& dout,
                            int pooled_height,
                            int pooled_width,
                            int output_channels,
                            float spatial_scale,
                            MetaTensor* dx);

void RealAndImagGradInferMeta(const MetaTensor& out_grad, MetaTensor* dx);

void ReshapeDoubleGradInferMeta(const MetaTensor& out_grad,
                                const MetaTensor& x_grad_grad,
                                MetaTensor* out_grad_grad);

void RnnGradInferMeta(const MetaTensor& x,
                      const std::vector<const MetaTensor*>& pre_state,
                      const std::vector<const MetaTensor*>& weight_list,
                      MetaTensor* x_grad,
                      std::vector<MetaTensor*> pre_state_grad,
                      std::vector<MetaTensor*> weight_grad_list);

void RowConvGradInferMeta(const MetaTensor& out_grad,
                          const MetaTensor& filter,
                          MetaTensor* x_grad,
                          MetaTensor* filter_grad);

void ScatterGradInferMeta(const MetaTensor& index,
                          const MetaTensor& updates,
                          const MetaTensor& out_grad,
                          bool overwrite,
                          MetaTensor* x_grad,
                          MetaTensor* updates_grad);

void ScatterNdAddGradInferMeta(const MetaTensor& index,
                               const MetaTensor& updates,
                               const MetaTensor& out_grad,
                               MetaTensor* x_grad,
                               MetaTensor* updates_grad);

void ShuffleBatchGradInferMeta(const MetaTensor& shuffle_idx,
                               const MetaTensor& out_grad,
                               int startup_seed,
                               MetaTensor* x_grad);

void SpectralNormGradInferMeta(const MetaTensor& weight,
                               const MetaTensor& u,
                               const MetaTensor& v,
                               const MetaTensor& out_grad,
                               int dim,
                               int power_iters,
                               float eps,
                               MetaTensor* weight_grad);

void StackGradInferMeta(const MetaTensor& out_grad,
                        int axis,
                        std::vector<MetaTensor*> x_grad);

void SwiGLUGradInferMeta(const MetaTensor& x,
                         const MetaTensor& y,
                         MetaTensor* x_grad,
                         MetaTensor* y_grad);

void TransposeInferMeta(const MetaTensor& x,
                        const std::vector<int>& axis,
                        MetaTensor* out);

void TransLayoutGradInferMeta(const MetaTensor& x,
                              const MetaTensor& out_grad,
                              const std::vector<int>& axis,
                              MetaTensor* out);
void UniformRandomInplaceGradInferMeta(const MetaTensor& out_grad,
                                       float min,
                                       float max,
                                       int seed,
                                       int diag_num,
                                       int diag_step,
                                       float diag_val,
                                       MetaTensor* x_grad);

void UnStackGradInferMeta(const std::vector<const MetaTensor*>& out_grad,
                          int axis,
                          MetaTensor* x_grad);

void WeightOnlyLinearGradInferMeta(const MetaTensor& x,
                                   const MetaTensor& weight,
                                   const MetaTensor& bias,
                                   const MetaTensor& weight_scale,
                                   const MetaTensor& out_grad,
                                   const std::string& weight_dtype,
                                   const int32_t arch,
                                   const int32_t group_size,
                                   MetaTensor* x_grad);

void YoloLossGradInferMeta(const MetaTensor& x,
                           const MetaTensor& gt_box,
                           const MetaTensor& gt_label,
                           const MetaTensor& gt_score,
                           const MetaTensor& objectness_mask,
                           const MetaTensor& gt_match_mask,
                           const MetaTensor& loss_grad,
                           const std::vector<int>& anchors,
                           const std::vector<int>& anchor_mask,
                           int class_num,
                           float ignore_thresh,
                           int downsample_ratio,
                           bool use_label_smooth,
                           float scale_x_y,
                           MetaTensor* x_grad,
                           MetaTensor* gt_box_grad,
                           MetaTensor* gt_label_grad,
                           MetaTensor* gt_score_grad);

void IndexAddGradInferMeta(const MetaTensor& index,
                           const MetaTensor& add_value,
                           const MetaTensor& out_grad,
                           int axis,
                           MetaTensor* x_grad,
                           MetaTensor* add_tensor_grad);

void IndexPutGradInferMeta(const MetaTensor& x,
                           const std::vector<const MetaTensor*>& indices,
                           const MetaTensor& value,
                           const MetaTensor& out_grad,
                           bool accumulate,
                           MetaTensor* x_grad,
                           MetaTensor* value_grad);

void SetValueGradInferMeta(const MetaTensor& out_grad,
                           const MetaTensor& values,
                           MetaTensor* x_grad,
                           MetaTensor* value_grad);

}  // namespace phi<|MERGE_RESOLUTION|>--- conflicted
+++ resolved
@@ -381,12 +381,9 @@
                             const std::string& mode,
                             MetaTensor* x_grad);
 
-<<<<<<< HEAD
-=======
 void PartialConcatGradInferMeta(const std::vector<const MetaTensor*>& xs,
                                 std::vector<MetaTensor*> x_grads);
 
->>>>>>> 92f33f9b
 void PartialSumGradInferMeta(const std::vector<const MetaTensor*>& xs,
                              std::vector<MetaTensor*> x_grads);
 
