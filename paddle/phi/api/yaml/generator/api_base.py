# Copyright (c) 2021 PaddlePaddle Authors. All Rights Reserved.
#
# Licensed under the Apache License, Version 2.0 (the "License");
# you may not use this file except in compliance with the License.
# You may obtain a copy of the License at
#
#     http://www.apache.org/licenses/LICENSE-2.0
#
# Unless required by applicable law or agreed to in writing, software
# distributed under the License is distributed on an "AS IS" BASIS,
# WITHOUT WARRANTIES OR CONDITIONS OF ANY KIND, either express or implied.
# See the License for the specific language governing permissions and
# limitations under the License.

import collections
import re

PREFIX_TENSOR_NAME = 'input_'
PREFIX_META_TENSOR_NAME = 'meta_'


class BaseAPI:
    def __init__(self, api_item_yaml):
        self.api = self.get_api_name(api_item_yaml)

        # inputs:
        #     names : [], list of input names
        #     input_info : {input_name : type}
        # attrs:
        #     names : [], list of attribute names
        #     attr_info : { attr_name : (type, default_values)}
        # outputs:
        #     names : [], list of output names
        #     types : [], list of output types
        #     out_size_expr : [], expression for getting size of vector<Tensor>
        (
            self.inputs,
            self.attrs,
            self.outputs,
            self.optional_vars,
        ) = self.parse_args(self.api, api_item_yaml)

        self.is_base_api = True
        self.is_only_composite_api = False
        if 'invoke' in api_item_yaml:
            self.is_base_api = False
            self.invoke = api_item_yaml['invoke']
        else:
            if 'infer_meta' in api_item_yaml:
                self.infer_meta = self.parse_infer_meta(
                    api_item_yaml['infer_meta']
                )
            if 'composite' in api_item_yaml and 'kernel' not in api_item_yaml:
                self.is_base_api = False
                self.is_only_composite_api = True
                self.kernel = None
            else:
                self.kernel = self.parse_kernel(api_item_yaml['kernel'])
            self.data_transform = self.parse_data_transform(api_item_yaml)
            self.inplace_map, self.view_map = {}, {}

        self.gene_input_func = {
            "const Tensor&": {
                "dense": self.gene_dense_input,
                "selected_rows": self.gene_selected_rows_input,
            },
            "const paddle::optional<Tensor>&": {
                "dense": self.gene_dense_input,
                "selected_rows": self.gene_selected_rows_input,
            },
            "const std::vector<Tensor>&": {"dense": self.gene_vec_dense_input},
            "const paddle::optional<std::vector<Tensor>>&": {
                "dense": self.gene_optional_vec_dense_input
            },
        }

    def get_api_name(self, api_item_yaml):
        return api_item_yaml['op']

    def get_api_func_name(self):
        return self.api

    def get_input_tensor_args(self, inplace_flag=False):
        input_args = []
        inplace_type_map = {
            "const Tensor&": "Tensor&",
            "const paddle::optional<Tensor>&": "paddle::optional<Tensor>&",
            "const std::vector<Tensor>&": "std::vector<Tensor>&",
            "const paddle::optional<std::vector<Tensor>>&": "paddle::optional<std::vector<Tensor>>&",
        }
        for name in self.inputs['names']:
            name = name.split('@')[0]
            if inplace_flag and name in self.inplace_map.values():
                input_args.append(
                    inplace_type_map[self.inputs['input_info'][name]]
                    + ' '
                    + name
                )
            else:
                input_args.append(self.inputs['input_info'][name] + ' ' + name)
        return input_args

    def get_declare_args(self, inplace_flag=False):
        declare_args = self.get_input_tensor_args(inplace_flag)
        for name in self.attrs['names']:
            default_value = ''
            if self.attrs['attr_info'][name][1] is not None:
                default_value = ' = ' + self.attrs['attr_info'][name][1]
            declare_args.append(
                self.attrs['attr_info'][name][0] + ' ' + name + default_value
            )

        return ", ".join(declare_args)

    def get_define_args(self, inplace_flag=False):
        define_args = self.get_input_tensor_args(inplace_flag)
        for name in self.attrs['names']:
            define_args.append(self.attrs['attr_info'][name][0] + ' ' + name)

        return ", ".join(define_args)

    def parse_args(self, api_name, api_item_yaml):
        optional_vars = []
        if 'optional' in api_item_yaml:
            optional_vars = [
                item.strip() for item in api_item_yaml['optional'].split(',')
            ]
        inputs, attrs = self.parse_input_and_attr(
            api_name, api_item_yaml['args'], optional_vars
        )
        output_type_list, output_names, out_size_expr = self.parse_output(
            api_name, api_item_yaml['output']
        )
        return (
            inputs,
            attrs,
            {
                'names': output_names,
                'types': output_type_list,
                'out_size_expr': out_size_expr,
            },
            optional_vars,
        )

    def parse_input_and_attr(self, api_name, args_config, optional_vars=[]):
        inputs = {'names': [], 'input_info': {}}
        attrs = {'names': [], 'attr_info': {}}
        args_str = args_config.strip()
        assert args_str.startswith('(') and args_str.endswith(
            ')'
        ), f"Args declaration should start with '(' and end with ')', please check the args of {api_name} in yaml."
        args_str = args_str[1:-1]
        patten = re.compile(r',(?![^{]*\})')  # support int[] a={1,3}
        args_list = re.split(patten, args_str.strip())
        args_list = [x.strip() for x in args_list]
        input_types_map = {
            'Tensor': 'const Tensor&',
            'Tensor[]': 'const std::vector<Tensor>&',
        }
        attr_types_map = {
            'IntArray': 'const IntArray&',
            'Scalar': 'const Scalar&',
            'Scalar(int)': 'const Scalar&',
            'Scalar(int64_t)': 'const Scalar&',
            'Scalar(float)': 'const Scalar&',
            'Scalar(dobule)': 'const Scalar&',
            'Scalar[]': 'const std::vector<phi::Scalar>&',
            'int': 'int',
            'int32_t': 'int32_t',
            'int64_t': 'int64_t',
            'long': 'long',
            'size_t': 'size_t',
            'float': 'float',
            'float[]': 'const std::vector<float>&',
            'double': 'double',
            'bool': 'bool',
            'bool[]': 'const std::vector<bool>&',
            'str': 'const std::string&',
            'str[]': 'const std::vector<std::string>&',
            'Place': 'const Place&',
            'DataLayout': 'DataLayout',
            'DataType': 'DataType',
            'int64_t[]': 'const std::vector<int64_t>&',
            'int[]': 'const std::vector<int>&',
        }
        optional_types_trans = {
            'Tensor': 'const paddle::optional<Tensor>&',
            'Tensor[]': 'const paddle::optional<std::vector<Tensor>>&',
            'int': 'paddle::optional<int>',
            'int32_t': 'paddle::optional<int32_t>',
            'int64_t': 'paddle::optional<int64_t>',
            'float': 'paddle::optional<float>',
            'double': 'paddle::optional<double>',
            'bool': 'paddle::optional<bool>',
            'Place': 'paddle::optional<const Place&>',
            'DataLayout': 'paddle::optional<DataLayout>',
            'DataType': 'paddle::optional<DataType>',
        }

        for item in args_list:
            item = item.strip()
            type_and_name = item.split(' ')
            # match the input tensor
            has_input = False
            for in_type_symbol, in_type in input_types_map.items():
                if type_and_name[0] == in_type_symbol:
                    input_name = type_and_name[1].strip()
                    assert (
                        len(input_name) > 0
                    ), f"The input tensor name should not be empty. Please check the args of {api_name} in yaml."
                    assert (
                        len(attrs['names']) == 0
                    ), f"The input Tensor should appear before attributes. please check the position of {api_name}:input({input_name}) in yaml"

                    if input_name in optional_vars:
                        in_type = optional_types_trans[in_type_symbol]

                    inputs['names'].append(input_name)
                    inputs['input_info'][input_name] = in_type
                    has_input = True
                    break
            if has_input:
                continue

            # match the attribute
            for attr_type_symbol, attr_type in attr_types_map.items():
                if type_and_name[0] == attr_type_symbol:
                    attr_name = item[len(attr_type_symbol) :].strip()
                    assert (
                        len(attr_name) > 0
                    ), f"The attribute name should not be empty. Please check the args of {api_name} in yaml."
                    default_value = None
                    if '=' in attr_name:
                        attr_infos = attr_name.split('=')
                        attr_name = attr_infos[0].strip()
                        default_value = attr_infos[1].strip()

                    if attr_name in optional_vars:
                        attr_type = optional_types_trans[attr_type_symbol]

                    default_value_str = (
                        "" if default_value is None else '=' + default_value
                    )
                    attrs['names'].append(attr_name)
                    attrs['attr_info'][attr_name] = (attr_type, default_value)
                    break

        return inputs, attrs

    def parse_output(self, api_name, output_config):
        def parse_output_item(output_item):
            output_type_map = {
                'Tensor': 'Tensor',
                'Tensor[]': 'std::vector<Tensor>',
            }
            result = re.search(
                r"(?P<out_type>[a-zA-Z0-9_[\]]+)\s*(?P<name>\([a-zA-Z0-9_@]+\))?\s*(?P<expr>\{[^\}]+\})?",
                output_item,
            )
            assert (
                result is not None
            ), f"{api_name} : the output config parse error."
            out_type = result.group('out_type')
            assert (
                out_type in output_type_map
            ), f"{api_name} : Output type error: the output type only support Tensor and Tensor[], \
                  but now is {out_type}."

            out_name = (
                'out'
                if result.group('name') is None
                else result.group('name')[1:-1]
            )
            out_size_expr = (
                None
                if result.group('expr') is None
                else result.group('expr')[1:-1]
            )
            return output_type_map[out_type], out_name, out_size_expr

        temp_list = output_config.split(',')

        if len(temp_list) == 1:
            out_type, out_name, size_expr = parse_output_item(temp_list[0])
            return [out_type], [out_name], [size_expr]
        else:
            out_type_list = []
            out_name_list = []
            out_size_expr_list = []
            for output_item in temp_list:
                out_type, out_name, size_expr = parse_output_item(output_item)
                out_type_list.append(out_type)
                out_name_list.append(out_name)
                out_size_expr_list.append(size_expr)

            return out_type_list, out_name_list, out_size_expr_list

    def parse_infer_meta(self, infer_meta_config):
        infer_meta = infer_meta_config
        if 'param' not in infer_meta_config:
            infer_meta['param'] = None

        return infer_meta

    def parse_kernel(self, kernel_config):
        # kernel :
        #    func : [], Kernel functions (example: scale, scale_sr)
        #    param : [], Input params of kernel
        #    backend : str, the names of param to choose the kernel backend, default is None
        #    layout : str, the names of param to choose the kernel layout, default is None
        #    data_type : str, the names of param to choose the kernel data_type, default is None
        #    dispatch : {}, the key is kernel_func, the value is type of inputs and outputs for kernel (example: {kernel_name : (['dense','sparse_coo']#input,['sparse_coo']#output)})
        kernel = {
            'func': [],
            'param': None,
            'backend': None,
            'layout': None,
            'data_type': None,
            'dispatch': {},
        }
        if 'backend' in kernel_config and len(kernel_config['backend']) > 0:
            kernel['backend'] = kernel_config['backend']
        if 'layout' in kernel_config and len(kernel_config['layout']) > 0:
            kernel['layout'] = kernel_config['layout']
        if 'data_type' in kernel_config and len(kernel_config['data_type']) > 0:
            kernel['data_type'] = kernel_config['data_type']
        if 'param' in kernel_config:
            kernel['param'] = kernel_config['param']
        kernel_funcs = re.compile(r'([a-zA-Z0-9_]+)\s*({[^}]+})?').findall(
            kernel_config['func']
        )

        def parse_kernel_in_out_type(in_out_str):
            if len(in_out_str) == 0:
                return None
            tmp_in_out_list = in_out_str[1:-1].split('->')
            inputs = [item.strip() for item in tmp_in_out_list[0].split(',')]
            outputs = [item.strip() for item in tmp_in_out_list[1].split(',')]

            # check the tensor type
            for item in inputs:
                assert item in [
                    'dense',
                    'selected_rows',
                    'sparse_coo',
                    'sparse_csr',
                ], f"{self.api} : Invalid input tensor type ('{item}'), here we only support 'dense', 'selected_rows', 'sparse_coo' and 'sparse_csr'."
            for item in outputs:
                assert item in [
                    'dense',
                    'selected_rows',
                    'sparse_coo',
                    'sparse_csr',
                ], f"{self.api} : Invalid output tensor type ('{item}'), here we only support 'dense', 'selected_rows', 'sparse_coo' and 'sparse_csr'."

            return (inputs, outputs)

        for func_item in kernel_funcs:
            kernel['func'].append(func_item[0])
            kernel['dispatch'][func_item[0]] = parse_kernel_in_out_type(
                func_item[1]
            )

        return kernel

    def parse_data_transform(self, api_item_yaml):
        data_transform = {'skip_transform': [], 'support_trans_dtype': []}
        if 'data_transform' in api_item_yaml:
            if 'skip_transform' in api_item_yaml['data_transform']:
                data_transform['skip_transform'] = api_item_yaml[
                    'data_transform'
                ]['skip_transform']
            if 'support_trans_dtype' in api_item_yaml['data_transform']:
                data_transform['support_trans_dtype'] = api_item_yaml[
                    'data_transform'
                ]['support_trans_dtype']

        return data_transform

    # Override by child class
    def get_return_type(self, inplace_flag=False):
        return None

    def gene_api_declaration(self):
        api_declaration = ""
        api_func_name = self.get_api_func_name()
        if api_func_name[-1] != '_':
            api_declaration = f"""
PADDLE_API {self.get_return_type()} {api_func_name}({self.get_declare_args()});
"""

        if self.is_base_api and len(self.inplace_map) > 0:
            if api_func_name[-1] != '_':
                api_func_name += '_'
            api_declaration = (
                api_declaration
                + f"""
PADDLE_API {self.get_return_type(inplace_flag=True)} {api_func_name}({self.get_declare_args(inplace_flag=True)});
"""
            )

        return api_declaration

    # Backward API Override this method
    def gene_kernel_backend_select(self):
        backend_select_code = ""
        if self.kernel['backend'] is not None:
            if '>' in self.kernel['backend']:
                vars_list = self.kernel['backend'].split('>')
                assert (
                    len(vars_list) == 2
                ), f"{self.api} api: The number of params to set backend with '>' only allows 2, but received {len(vars_list)}."
                assert (vars_list[0].strip() in self.attrs['names']) and (
                    self.attrs['attr_info'][vars_list[0].strip()][0]
                    == 'const Place&'
                ), f"{self.api} api: When use '>' to set kernel backend, the first param should be a attribute with Place type."
                backend_select_code = f"""
  kernel_backend = ParseBackendWithInputOrder({vars_list[0].strip()}, {vars_list[1].strip()});
"""

            else:
                backend_args = [
                    ele.strip() for ele in self.kernel['backend'].split(',')
                ]
                backend_select_code = f"""
  kernel_backend = ParseBackend({", ".join(backend_args)});
"""

        return backend_select_code

    def gene_kernel_select(self) -> str:
        api = self.api
        input_names = self.inputs['names']
        attrs = self.attrs
        kernel = self.kernel

        kernel_key_item_init = """
  Backend kernel_backend = Backend::UNDEFINED;
  DataLayout kernel_layout = DataLayout::UNDEFINED;
  DataType kernel_data_type = DataType::UNDEFINED;
"""
        # Check the tensor options
        attr_backend_count = 0
        attr_layout_count = 0
        attr_data_type_count = 0
        for attr_name in attrs['names']:
            if attrs['attr_info'][attr_name][0] == 'const Place&':
                assert (
                    kernel['backend'] is not None
                ), f"{api} api: When there is a parameter with 'Place' type in attributes, you must set backend of kernel manually."
                attr_backend_count = attr_backend_count + 1
            if attrs['attr_info'][attr_name][0] == 'DataLayout':
                assert (
                    kernel['layout'] is not None
                ), f"{api} api: When there is a parameter with 'DataLayout' type in attributes, you must set layout of kernel manually."
                attr_layout_count = attr_layout_count + 1
            if attrs['attr_info'][attr_name][0] == 'DataType':
                assert (
                    kernel['data_type'] is not None
                ), f"{api} api: When there is a parameter with 'DataType' type in attributes, you must set data_type of kernel manually."
                attr_data_type_count = attr_data_type_count + 1

        # preprocess kernel configures
        kernel_select_code = self.gene_kernel_backend_select()

        if kernel['layout'] is not None:
            if '>' in kernel['layout']:
                vars_list = kernel['layout'].split('>')
                assert (
                    len(vars_list) == 2
                ), f"{api} api: The number of params to set layout with '>' only allows 2, but received {len(vars_list)}."
                assert (
                    vars_list[0].strip() in attrs['names']
                    and attrs['attr_info'][vars_list[0].strip()][0]
                    == 'DataLayout'
                ), f"{api} api: When use '>' to set kernel layout, the first param should be a attribute with DataLayout type."
                kernel_select_code = (
                    kernel_select_code
                    + f"""
  kernel_layout = ParseLayoutWithInputOrder({vars_list[0].strip()}, {vars_list[1].strip()});
"""
                )

            else:
                vars_list = kernel['layout'].split(',')
                assert (
                    len(vars_list) == 1
                ), f"{api} api: The number of params to set layout must be 1, but received {len(vars_list)}."
                kernel_select_code = (
                    kernel_select_code
                    + f"""
  kernel_layout = ParseLayout({vars_list[0].strip()});
"""
                )

        if kernel['data_type'] is not None:

            def process_data_type_args(args_item):
                args_item = args_item.strip()
                complex_match_result = re.match(
                    r"complex\((?P<param_name>\w+)\)", args_item
                )
                if complex_match_result:
                    return f"phi::dtype::ToComplex(ParseDataType({complex_match_result.group('param_name')}))"
                else:
                    return f"ParseDataType({args_item})"

            if '>' in kernel['data_type']:
                vars_list = kernel['data_type'].split('>')
                assert (
                    len(vars_list) == 2
                ), f"{api} api: The number of params to set data_type with '>' only allows 2, but received {len(vars_list)}."
                assert (
                    vars_list[0].strip() in attrs['names']
                    and attrs['attr_info'][vars_list[0].strip()][0]
                    == 'DataType'
                ), f"{api} api: When use '>' to set kernel data_type, the first param should be a attribute with DataType type."
                kernel_select_code = (
                    kernel_select_code
                    + f"""
  kernel_data_type = ParseDataTypeWithInputOrder({vars_list[0].strip()}, {vars_list[1].strip()});
"""
                )

            else:
                vars_list = kernel['data_type'].split(',')
                assert (
                    len(vars_list) == 1
                ), f"{api} api: The number of params to set data_type only allows 1, but received {len(vars_list)}."
                kernel_select_code = (
                    kernel_select_code
                    + f"""
  kernel_data_type = {process_data_type_args(vars_list[0])};
"""
                )

        if len(input_names) == 0:
            assert (
                attr_backend_count > 0 and attr_data_type_count > 0
            ), f"{api} api: When there is no input tensor, the args must have 'Place' and 'DataType'."

        kernel_select_args = ""
        for input_name in input_names:
            kernel_select_args = kernel_select_args + input_name + ", "

        if len(kernel_select_args) > 2:
            kernel_select_args = kernel_select_args[:-2]

        kernel_select_code = kernel_key_item_init + kernel_select_code

        if len(input_names) > 0:
            kernel_select_code = (
                kernel_select_code
                + f"""
  if (kernel_backend == Backend::UNDEFINED
        || kernel_layout == DataLayout::UNDEFINED
        || kernel_data_type == DataType::UNDEFINED ) {{
    auto kernel_key_set = ParseKernelKeyByInputArgs({kernel_select_args});
    auto kernel_key = kernel_key_set.GetHighestPriorityKernelKey();
    if (kernel_backend == Backend::UNDEFINED) {{
      kernel_backend = kernel_key.backend();
    }}
    if (kernel_layout == DataLayout::UNDEFINED) {{
      kernel_layout = kernel_key.layout();
    }}
    if (kernel_data_type == DataType::UNDEFINED) {{
      kernel_data_type = kernel_key.dtype();
    }}
  }}"""
            )

        return kernel_select_code

    def gene_infer_meta(self, kernel_output_names, code_indent) -> str:
        input_names = self.inputs['names']
        attr_names = self.attrs['names']
        infer_meta = self.infer_meta

        infer_meta_params = (
            infer_meta['param']
            if infer_meta['param'] is not None
            else input_names + attr_names
        )
        # generate meta tensors
        meta_tensor_code = ""
        param_code = ""
        for param in infer_meta_params:
            if param in input_names:
                if self.inputs['input_info'][param] == "const Tensor&":
                    param_code = (
                        param_code
                        + "MakeMetaTensor(*"
                        + PREFIX_TENSOR_NAME
                        + param
                        + "), "
                    )
                elif (
                    self.inputs['input_info'][param]
                    == "const std::vector<Tensor>&"
                ):
                    meta_tensor_code = (
                        meta_tensor_code
                        + f"""
{code_indent}  auto {param}_meta_vec = MakeMetaTensor({PREFIX_TENSOR_NAME}{param});
{code_indent}  std::vector<const phi::MetaTensor*> {param}_metas({param}_meta_vec.size());
{code_indent}  for (size_t i = 0; i < {param}_meta_vec.size(); ++i) {{
{code_indent}    {param}_metas[i] = &{param}_meta_vec[i];
{code_indent}  }}
"""
                    )
                    param_code = param_code + param + "_metas, "
                elif (
                    self.inputs['input_info'][param]
                    == "const paddle::optional<std::vector<Tensor>>&"
                ):
                    meta_tensor_code = (
                        meta_tensor_code
                        + f"""
{code_indent}  auto {param}_meta_vec = MakeMetaTensor({PREFIX_TENSOR_NAME}{param});
{code_indent}  paddle::optional<std::vector<const phi::MetaTensor*>> {param}_metas({param}_meta_vec.size());
{code_indent}  for (size_t i = 0; i < {param}_meta_vec.size(); ++i) {{
{code_indent}    {param}_metas->at(i) = &{param}_meta_vec[i];
{code_indent}  }}
"""
                    )
                    param_code = param_code + param + "_metas, "
                elif param in self.optional_vars:
                    param_code = (
                        param_code
                        + "MakeMetaTensor("
                        + PREFIX_TENSOR_NAME
                        + param
                        + "), "
                    )
                else:
                    raise ValueError(
                        f"{self.api} : Param of infer_meta error : {self.inputs['input_info'][param]} type is not supported."
                    )
            elif param in attr_names:
                param_code = param_code + param + ", "
            elif isinstance(param, str):
                param_code = param_code + "\"" + param + "\", "
            elif isinstance(param, bool):
                param_code = param_code + str(param).lower() + ", "
            else:
                param_code = param_code + str(param) + ", "

        for i, out_name in enumerate(kernel_output_names):
            if self.outputs['types'][i] == 'std::vector<Tensor>':
                meta_tensor_code = (
                    meta_tensor_code
                    + f"""
{code_indent}  auto {out_name}_{PREFIX_META_TENSOR_NAME}vec = MakeMetaTensor({out_name});
{code_indent}  std::vector<phi::MetaTensor*> {out_name}_metas({out_name}_{PREFIX_META_TENSOR_NAME}vec.size());
{code_indent}  for (size_t i = 0; i < {out_name}_{PREFIX_META_TENSOR_NAME}vec.size(); ++i) {{
{code_indent}    {out_name}_metas[i] = {out_name}[i] ? &{out_name}_{PREFIX_META_TENSOR_NAME}vec[i] : nullptr;
{code_indent}  }}"""
                )

                param_code = param_code + out_name + '_metas, '
            else:
                meta_tensor_code = (
                    meta_tensor_code
                    + code_indent
                    + "  phi::MetaTensor "
                    + out_name.replace('kernel_', PREFIX_META_TENSOR_NAME)
                    + "("
                    + out_name
                    + ");\n"
                )
                if len(kernel_output_names) == 1:
                    param_code = (
                        param_code
                        + f"&{out_name.replace('kernel_', PREFIX_META_TENSOR_NAME)}, "
                    )
                else:
                    param_code = (
                        param_code
                        + f"{out_name} ? &{out_name.replace('kernel_', PREFIX_META_TENSOR_NAME)} : nullptr, "
                    )

        param_code = param_code[:-2]
        return f"""{meta_tensor_code}
{code_indent}  phi::{infer_meta['func']}({param_code});
"""

    def gene_trans_flag(self, input_name):
        trans_flag = "{}"
        if input_name in self.data_transform['skip_transform']:
            trans_flag = "{true}"
        elif input_name in self.data_transform['support_trans_dtype']:
            trans_flag = "{false, true}"
        return trans_flag

    def gene_dense_input(
        self, input_name, input_name_tensor_map, code_indent=''
    ):
        input_tensor_code = ""
        trans_flag = self.gene_trans_flag(input_name)
        input_names = self.inputs['names']
        attr_names = self.attrs['names']
        kernel_param = self.kernel['param']
        if kernel_param is None:
            kernel_param = input_names + attr_names

        input_name_tensor_map[input_name].append(
            (f"{PREFIX_TENSOR_NAME}{input_name}", False)
        )
        input_tensor_code = (
            input_tensor_code
            + f"""
{code_indent}  auto {PREFIX_TENSOR_NAME}{input_name} = PrepareData({input_name}, GetKernelInputArgDef(kernel.InputAt({kernel_param.index(input_name)}), kernel_backend), {trans_flag});"""
        )
        return input_tensor_code

    def gene_selected_rows_input(
        self, input_name, input_name_tensor_map, code_indent=''
    ):
        input_tensor_code = ""
        trans_flag = self.gene_trans_flag(input_name)
        input_names = self.inputs['names']
        attr_names = self.attrs['names']
        kernel_param = self.kernel['param']
        if kernel_param is None:
            kernel_param = input_names + attr_names

        input_name_tensor_map[input_name].append(
            (f"{PREFIX_TENSOR_NAME}{input_name}", False)
        )
        input_tensor_code = (
            input_tensor_code
            + f"""
{code_indent}  auto {PREFIX_TENSOR_NAME}{input_name} = PrepareDataForSelectedRows({input_name}, GetKernelInputArgDef(kernel.InputAt({kernel_param.index(input_name)}), kernel_backend), {trans_flag});
"""
        )
        return input_tensor_code

    def gene_optional_vec_dense_input(
        self, input_name, input_name_tensor_map, code_indent=''
    ):
        input_tensor_code = ""
        trans_flag = self.gene_trans_flag(input_name)
        input_names = self.inputs['names']
        attr_names = self.attrs['names']
        kernel_param = self.kernel['param']
        if kernel_param is None:
            kernel_param = input_names + attr_names
        if input_name in self.inplace_map.values():
            input_name_tensor_map[input_name].append(
                (f"{PREFIX_TENSOR_NAME}{input_name}", True)
            )
            input_tensor_code = (
                input_tensor_code
                + f"""
{code_indent}  paddle::optional<std::vector<const phi::DenseTensor*>> {PREFIX_TENSOR_NAME}{input_name} = TensorToConstDenseTensorPtr({input_name});"""
            )
        else:
            input_name_tensor_map[input_name].append(
                (f"{PREFIX_TENSOR_NAME}{input_name}_vec", True)
            )
            input_tensor_code = (
                input_tensor_code
                + f"""
{code_indent}  auto {PREFIX_TENSOR_NAME}{input_name}_vec = PrepareData({input_name}, GetKernelInputArgDef(kernel.InputAt({kernel_param.index(input_name)}), kernel_backend), {trans_flag});
{code_indent}  paddle::optional<std::vector<const phi::DenseTensor*>> {PREFIX_TENSOR_NAME}{input_name};
{code_indent}  if ({PREFIX_TENSOR_NAME}{input_name}_vec){{
{code_indent}    {PREFIX_TENSOR_NAME}{input_name} = paddle::optional<std::vector<const phi::DenseTensor*>>({PREFIX_TENSOR_NAME}{input_name}_vec->size());
{code_indent}    for (size_t i = 0; i < {PREFIX_TENSOR_NAME}{input_name}_vec->size(); ++i) {{
{code_indent}      {PREFIX_TENSOR_NAME}{input_name}->at(i) = &{PREFIX_TENSOR_NAME}{input_name}_vec->at(i);
{code_indent}    }}
{code_indent}  }}"""
            )
        return input_tensor_code

    def gene_vec_dense_input(
        self, input_name, input_name_tensor_map, code_indent=''
    ):
        input_tensor_code = ""
        trans_flag = self.gene_trans_flag(input_name)
        input_names = self.inputs['names']
        attr_names = self.attrs['names']
        kernel_param = self.kernel['param']
        if kernel_param is None:
            kernel_param = input_names + attr_names

        if input_name in self.inplace_map.values():
            input_name_tensor_map[input_name].append(
                (f"{PREFIX_TENSOR_NAME}{input_name}", True)
            )
            input_tensor_code = (
                input_tensor_code
                + f"""
{code_indent}  std::vector<const phi::DenseTensor*> {PREFIX_TENSOR_NAME}{input_name} = TensorToConstDenseTensorPtr({input_name});"""
            )
        else:
            input_name_tensor_map[input_name].append(
                (f"{PREFIX_TENSOR_NAME}{input_name}_vec", True)
            )
            input_tensor_code = (
                input_tensor_code
                + f"""
{code_indent}  auto {PREFIX_TENSOR_NAME}{input_name}_vec = PrepareData({input_name}, GetKernelInputArgDef(kernel.InputAt({kernel_param.index(input_name)}), kernel_backend), {trans_flag});
{code_indent}  std::vector<const phi::DenseTensor*> {PREFIX_TENSOR_NAME}{input_name}({PREFIX_TENSOR_NAME}{input_name}_vec->size());
{code_indent}  for (size_t i = 0; i < {PREFIX_TENSOR_NAME}{input_name}.size(); ++i) {{
{code_indent}    {PREFIX_TENSOR_NAME}{input_name}[i] = &{PREFIX_TENSOR_NAME}{input_name}_vec->at(i);
{code_indent}  }}"""
            )
        return input_tensor_code

    def gene_input(self, kernel_tensor_type=None, code_indent=''):
        input_names = self.inputs['names']
        attr_names = self.attrs['names']
        kernel_param = self.kernel['param']
        if kernel_param is None:
            kernel_param = input_names + attr_names
        input_name_tensor_map = collections.defaultdict(list)
        input_tensor_code = ""
        for i, input_name in enumerate(input_names):
            # set input code
            if input_name in kernel_param:
                # input is dense tensor
                api_tensor_type = self.inputs['input_info'][input_name]
                phi_tensor_type = (
                    'dense'
                    if kernel_tensor_type is None
                    else kernel_tensor_type[0][kernel_param.index(input_name)]
                )
                if api_tensor_type in self.gene_input_func.keys():
                    input_tensor_code += self.gene_input_func[api_tensor_type][
                        phi_tensor_type
                    ](input_name, input_name_tensor_map, code_indent)
                else:
                    # do nothing
                    pass
            else:
                if input_name in self.infer_meta['param']:
                    if input_name in self.optional_vars:
                        input_tensor_code = (
                            input_tensor_code
                            + f"""
{code_indent}  paddle::optional<phi::TensorBase> {PREFIX_TENSOR_NAME}{input_name} = {input_name} ? paddle::optional<phi::TensorBase>(*{input_name}->impl()) : paddle::none;"""
                        )

                    else:
                        if (
                            self.inputs['input_info'][input_name]
                            == "const std::vector<Tensor>&"
                        ):
                            input_tensor_code = (
                                input_tensor_code
                                + f"""
{code_indent}  auto {PREFIX_TENSOR_NAME}{input_name}_uq_ptr = TensorToDenseTensor({input_name});
{code_indent}  const auto& {PREFIX_TENSOR_NAME}{input_name} = *{PREFIX_TENSOR_NAME}{input_name}_uq_ptr;"""
                            )
                        else:
                            input_tensor_code = (
                                input_tensor_code
                                + f"""
{code_indent}  auto {PREFIX_TENSOR_NAME}{input_name} = {input_name}.impl();"""
                            )

        return input_name_tensor_map, input_tensor_code

    def get_kernel_args(self, kernel_tensor_type=None, code_indent=''):
        dense_input_trans_map = {
            'const Tensor&': 'const phi::DenseTensor&',
            'const std::vector<Tensor>&': 'const std::vector<const phi::DenseTensor*>&',
            'const paddle::optional<Tensor&>': 'paddle::optional<const phi::DenseTensor&>',
            'const paddle::optional<Tensor>&': 'const paddle::optional<phi::DenseTensor>&',
            'const paddle::optional<std::vector<Tensor>>&': 'const paddle::optional<std::vector<const phi::DenseTensor*>>&',
        }
        dense_out_trans_map = {
            'Tensor': 'phi::DenseTensor*',
            'std::vector<Tensor>': 'std::vector<phi::DenseTensor*>&',
        }
        sr_input_trans_map = {
            'const Tensor&': 'const phi::SelectedRows&',
            'const paddle::optional<Tensor>&': 'const paddle::optional<phi::SelectedRows>&',
        }
        sr_out_trans_map = {'Tensor': 'phi::SelectedRows*'}
        input_names = self.inputs['names']
        input_infos = self.inputs['input_info']
        kernel_args_type_list = ['const phi::DeviceContext&']

        attr_names = self.attrs['names']
        kernel_param = self.kernel['param']
        if kernel_param is None:
            kernel_param = input_names + attr_names

        input_name_tensor_map, input_tensor_code = self.gene_input(
            kernel_tensor_type, code_indent
        )

        input_tensor_code = (
            input_tensor_code
            + f"""
{code_indent}  if(phi::RecordOpInfoSupplement::IsEnabled()){{"""
        )
        single_tensor_names = []
        list_tensor_names = []
        for input_name, input_tensors in input_name_tensor_map.items():
            has_vector_tensor = False
            for input_tensor, is_vector in input_tensors:
                if is_vector is True:
                    has_vector_tensor = True
            if has_vector_tensor is False:
                single_tensor_names.append(input_name)
            else:
                list_tensor_names.append(input_name)
        if not single_tensor_names:
            input_tensor_code = (
                input_tensor_code
                + f"""
{code_indent}     std::vector<std::pair<const char*, std::vector<phi::DDim>>> input_shapes;"""
            )
        else:
            for input_name in single_tensor_names:
                if input_name in self.optional_vars:
                    input_tensors = input_name_tensor_map[input_name]
                    input_tensor_code = (
                        input_tensor_code
                        + f"""
{code_indent}     std::vector<phi::DDim> {input_name}_record_shapes;"""
                    )
                    for input_tensor, _ in input_tensors:
                        input_tensor_code = (
                            input_tensor_code
                            + f"""
{code_indent}     if({input_tensor}){{
{code_indent}       {input_name}_record_shapes.push_back((*{input_tensor}).dims());
{code_indent}     }}"""
                        )

            input_tensor_code = (
                input_tensor_code
                + f"""
{code_indent}     std::vector<std::pair<const char*, std::vector<phi::DDim>>> input_shapes{{"""
            )
            for input_name in single_tensor_names[:-1]:
                if input_name in self.optional_vars:
                    input_tensor_code = (
                        input_tensor_code
                        + f"""
{code_indent}     {{"{input_name}", {input_name}_record_shapes}},"""
                    )
                else:
                    input_tensor_code = (
                        input_tensor_code
                        + f"""
{code_indent}     {{"{input_name}", {{"""
                    )
                    input_tensors = input_name_tensor_map[input_name]
                    for input_tensor, _ in input_tensors[:-1]:
                        input_tensor_code = (
                            input_tensor_code
                            + f"""
{code_indent}     (*{input_tensor}).dims(),"""
                        )
                    input_tensor_code = (
                        input_tensor_code
                        + f"""
{code_indent}     (*{input_tensors[-1][0]}).dims()}}}},"""
                    )
            if single_tensor_names[-1] in self.optional_vars:
                input_tensor_code = (
                    input_tensor_code
                    + f"""
{code_indent}     {{"{single_tensor_names[-1]}",
{code_indent}     {single_tensor_names[-1]}_record_shapes}}}};"""
                )
            else:
                input_tensor_code = (
                    input_tensor_code
                    + f"""
{code_indent}     {{"{single_tensor_names[-1]}", {{"""
                )
                input_tensors = input_name_tensor_map[single_tensor_names[-1]]
                for input_tensor, _ in input_tensors[:-1]:
                    input_tensor_code = (
                        input_tensor_code
                        + f"""
{code_indent}     (*{input_tensor}).dims(),"""
                    )
                input_tensor_code = (
                    input_tensor_code
                    + f"""
{code_indent}     (*{input_tensors[-1][0]}).dims()}}}}}};"""
                )
        if list_tensor_names:
            input_tensor_code = (
                input_tensor_code
                + f"""
{code_indent}     std::vector<phi::DDim> ddims_vec;"""
            )
        for input_name in list_tensor_names:
            input_tensor_code = (
                input_tensor_code
                + f"""
{code_indent}     ddims_vec.clear();"""
            )
            for input_tensor, is_vector in input_name_tensor_map[input_name]:
                if is_vector:
                    input_tensor_truncate = input_tensor[:-4]
                    if input_name in self.inplace_map.values():
                        input_tensor_truncate = input_tensor

                    if input_name in self.optional_vars:
                        input_tensor_code = (
                            input_tensor_code
                            + f"""
{code_indent}     if ({input_tensor_truncate}){{
{code_indent}       ddims_vec.reserve({input_tensor_truncate}->size());
{code_indent}       for (size_t i = 0; i < {input_tensor_truncate}->size(); ++i) {{
{code_indent}         ddims_vec.emplace_back((*{input_tensor_truncate}->at(i)).dims());
{code_indent}       }}
{code_indent}     }}"""
                        )
                    else:
                        input_tensor_code = (
                            input_tensor_code
                            + f"""
{code_indent}     ddims_vec.reserve({input_tensor_truncate}.size());
{code_indent}     for (size_t i = 0; i < {input_tensor_truncate}.size(); ++i) {{
{code_indent}       ddims_vec.emplace_back((*{input_tensor_truncate}[i]).dims());
{code_indent}     }}"""
                        )
                else:
                    input_tensor_code = (
                        input_tensor_code
                        + f"""
                  ddims_vec.emplace_back((*{input_tensor}).dims());
{code_indent}     """
                    )
            input_tensor_code = (
                input_tensor_code
                + f"""
{code_indent}     input_shapes.emplace_back("{input_name}", ddims_vec);"""
            )

        input_tensor_code += f"""
{code_indent}     phi::AttributeMap attrs;"""

        for attr_name in self.attrs['names']:
            if 'IntArray' in self.attrs['attr_info'][attr_name][0]:
                input_tensor_code += f"""
{code_indent}     attrs["{attr_name}"] = {attr_name}.GetData();"""
            elif 'vector<phi::Scalar>' in self.attrs['attr_info'][attr_name][0]:
                input_tensor_code += f"""
{code_indent}     attrs["{attr_name}"] = "";"""  # TODO(kuizhiqing)
            elif 'Scalar' in self.attrs['attr_info'][attr_name][0]:
                input_tensor_code += f"""
{code_indent}    switch ({attr_name}.dtype()) {{
{code_indent}      case DataType::FLOAT32:
{code_indent}          attrs["{attr_name}"] = static_cast<float>({attr_name}.to<float>());
{code_indent}          break;
{code_indent}      case DataType::FLOAT64:
{code_indent}          attrs["{attr_name}"] = static_cast<double>({attr_name}.to<double>());
{code_indent}          break;
{code_indent}      case DataType::FLOAT16:
{code_indent}          attrs["{attr_name}"] = static_cast<float>({attr_name}.to<float16>());
{code_indent}          break;
{code_indent}      case DataType::BFLOAT16:
{code_indent}          attrs["{attr_name}"] = static_cast<float>({attr_name}.to<bfloat16>());
{code_indent}          break;
{code_indent}      case DataType::INT32:
{code_indent}          attrs["{attr_name}"] = static_cast<int32_t>({attr_name}.to<int32_t>());
{code_indent}          break;
{code_indent}      case DataType::INT64:
{code_indent}          attrs["{attr_name}"] = static_cast<int64_t>({attr_name}.to<int64_t>());
{code_indent}          break;
{code_indent}      case DataType::INT16:
{code_indent}          attrs["{attr_name}"] = static_cast<int16_t>({attr_name}.to<int16_t>());
{code_indent}          break;
{code_indent}      case DataType::INT8:
{code_indent}          attrs["{attr_name}"] = static_cast<int8_t>({attr_name}.to<int8_t>());
{code_indent}          break;
{code_indent}      case DataType::UINT16:
{code_indent}          attrs["{attr_name}"] = static_cast<uint16_t>({attr_name}.to<uint16_t>());
{code_indent}          break;
{code_indent}      case DataType::UINT8:
{code_indent}          attrs["{attr_name}"] = static_cast<uint8_t>({attr_name}.to<uint8_t>());
{code_indent}          break;
{code_indent}      case DataType::BOOL:
{code_indent}          attrs["{attr_name}"] = static_cast<bool>({attr_name}.to<bool>());
{code_indent}          break;
{code_indent}      case DataType::COMPLEX64:
{code_indent}          attrs["{attr_name}"] = static_cast<float>({attr_name}.to<complex64>());
{code_indent}          break;
{code_indent}      case DataType::COMPLEX128:
{code_indent}          attrs["{attr_name}"] = static_cast<double>({attr_name}.to<complex128>());
{code_indent}          break;
{code_indent}      default:
{code_indent}          attrs["{attr_name}"] = "";
{code_indent}          break;
{code_indent}    }}"""
            elif 'DataType' in self.attrs['attr_info'][attr_name][0]:
                pass  # no need
            elif 'Place' in self.attrs['attr_info'][attr_name][0]:
                pass  # no need
            else:
                input_tensor_code += f"""
{code_indent}     attrs["{attr_name}"] = {attr_name};"""

        input_tensor_code = (
            input_tensor_code
            + f"""
{code_indent}     phi::RecordOpInfoSupplement("{self.api}", input_shapes, attrs);
{code_indent}  }}"""
        )
        kernel_args = ["*dev_ctx"]
        for param in kernel_param:
            if param in input_names:
                if param in self.optional_vars:
                    kernel_args.append(PREFIX_TENSOR_NAME + param)
                else:
                    if self.inputs['input_info'][param] == "const Tensor&":
                        kernel_args.append("*" + PREFIX_TENSOR_NAME + param)
                    elif (
                        self.inputs['input_info'][param]
                        == "const std::vector<Tensor>&"
                    ):
                        kernel_args.append(PREFIX_TENSOR_NAME + param)
                    else:
                        # do nothing
                        pass
                # input is dense tensor
                if (
                    kernel_tensor_type is None
                    or kernel_tensor_type[0][kernel_param.index(param)]
                    == 'dense'
                ):
                    kernel_args_type_list.append(
                        dense_input_trans_map[input_infos[param]]
                    )
                else:  # input is selected_rows
                    kernel_args_type_list.append(
                        sr_input_trans_map[input_infos[param]]
                    )
            elif param in attr_names:
                # set attr for kernel_context
                if 'IntArray' in self.attrs['attr_info'][param][0]:
                    kernel_args_type_list.append('const phi::IntArray&')
                    param = 'phi::IntArray(' + param + ')'
                elif 'vector<phi::Scalar>' in self.attrs['attr_info'][param][0]:
                    kernel_args_type_list.append(
                        'const std::vector<phi::Scalar>&'
                    )
                    param = param
                elif 'Scalar' in self.attrs['attr_info'][param][0]:
                    kernel_args_type_list.append('const phi::Scalar&')
                    param = 'phi::Scalar(' + param + ')'
                else:
                    kernel_args_type_list.append(
                        self.attrs['attr_info'][param][0]
                    )
                kernel_args.append(param)
            elif isinstance(param, bool):
                kernel_args.append(str(param).lower())
            else:
                kernel_args.append(str(param))

        for i, out_type in enumerate(self.outputs['types']):
            # output is dense tensor
            if (
                kernel_tensor_type is None
                or kernel_tensor_type[1][i] == 'dense'
            ):
                kernel_args_type_list.append(dense_out_trans_map[out_type])
            else:  # output is selected_rows
                kernel_args_type_list.append(sr_out_trans_map[out_type])

        kernel_signature = "void(*)(" + ", ".join(kernel_args_type_list) + ")"

        return input_tensor_code, ", ".join(kernel_args), kernel_signature

    # Override by child class
    def gene_return_code(self):
        return "return api_output;"

    # Override by child class
    def gene_output(
        self,
        out_dtype_list,
        out_tensor_type_list=None,
        code_indent='',
        inplace_flag=False,
    ):
        return None, None, None

    def reset_view_after_fallback(
        self, out_dtype_list, code_indent='', inplace_flag=False
    ):
        return ''

    def gen_kernel_code(self, kernel_name, code_indent, inplace_flag=False):
        kernel_dispatch = self.kernel['dispatch'][kernel_name]
        input_tensors, kernel_args, kernel_signature = self.get_kernel_args(
            kernel_dispatch, code_indent
        )
        out_tensor_type_list = kernel_dispatch[1] if kernel_dispatch else None
        outputs_args, kernel_output_names, output_create = self.gene_output(
            self.outputs['types'],
            out_tensor_type_list,
            code_indent,
            inplace_flag,
        )
        fallback_kernel_output_trans = ""
        for kernel_out in outputs_args:
            fallback_kernel_output_trans += f"""
{code_indent}    TransDataBackend({kernel_out}, kernel_backend, {kernel_out});"""
        return f"""
{code_indent}  VLOG(6) << "{self.api} API kernel key: [" << kernel_backend << ", " << kernel_layout << ", "<< kernel_data_type << "]";
{code_indent}  auto kernel_result = phi::KernelFactory::Instance().SelectKernelOrThrowError(
{code_indent}      "{kernel_name}", {{kernel_backend, kernel_layout, kernel_data_type}});
{code_indent}  const auto& kernel = kernel_result.kernel;
{code_indent}  if (FLAGS_low_precision_op_list) {{
{code_indent}    phi::KernelFactory::Instance().AddToLowPrecisionKernelList("{self.api}", kernel_data_type);
{code_indent}  }}
{code_indent}  VLOG(6) << "{kernel_name} kernel: " << kernel;
{code_indent}  auto* dev_ctx = GetDeviceContextByBackend(kernel_result.has_fallback_cpu ? Backend::CPU : kernel_backend);
{input_tensors}
{output_create}
{code_indent}  phi::RecordEvent *infer_shape_record_event = nullptr;
{code_indent}  if(phi::RecordEvent::IsEnabled()){{
{code_indent}    infer_shape_record_event = new phi::RecordEvent(\"{self.api} infer_meta\", phi::TracerEventType::OperatorInner, 1);
{code_indent}  }}
{self.gene_infer_meta(kernel_output_names, code_indent)}
{code_indent}  if(infer_shape_record_event != nullptr){{
{code_indent}    delete infer_shape_record_event;
{code_indent}  }}
{code_indent}  using kernel_signature = {kernel_signature};
{code_indent}  auto* kernel_fn = kernel.GetVariadicKernelFn<kernel_signature>();
{code_indent}  phi::RecordEvent* kernel_record_event = nullptr;
{code_indent}  if(phi::RecordEvent::IsEnabled()){{
{code_indent}    kernel_record_event = new phi::RecordEvent(\"{self.api} compute\", phi::TracerEventType::OperatorInner, 1);
{code_indent}  }}
{code_indent}    (*kernel_fn)({kernel_args}, {", ".join(outputs_args)});
{code_indent}  if(kernel_record_event != nullptr){{
{code_indent}    delete kernel_record_event;
{code_indent}  }}
{code_indent}  if (kernel_result.has_fallback_cpu) {{
{fallback_kernel_output_trans}
{self.reset_view_after_fallback(self.outputs['types'], code_indent, inplace_flag)}
{code_indent}  }}
{code_indent}  {self.gene_return_code()}"""

    def get_condition_code(self, kernel_name):
        assert self.kernel['dispatch'][
            kernel_name
        ], f"{self.api} api: the tensor type of inputs and outputs for kernel isn't set, see also 'kernel:func' of 'scale' in ops.yaml."
        input_types = self.kernel['dispatch'][kernel_name][0]
        condition_list = []
        for i, in_type in enumerate(input_types):
            if in_type == "dense":
                if self.inputs['names'][i] in self.optional_vars:
                    condition_list.append(
                        f"(!{self.inputs['names'][i]} || {self.inputs['names'][i]}->is_dense_tensor())"
                    )
                else:
                    condition_list.append(
                        f"{self.inputs['names'][i]}.is_dense_tensor()"
                    )
            else:
                if self.inputs['names'][i] in self.optional_vars:
                    condition_list.append(
                        f"(!{self.inputs['names'][i]} || {self.inputs['names'][i]}->is_selected_rows())"
                    )
                else:
                    condition_list.append(
                        f"{self.inputs['names'][i]}.is_selected_rows()"
                    )
        return " && ".join(condition_list)

    def gene_dispatch_code(self, kernel_name, inplace_flag=False):
        return f"""
  if ({self.get_condition_code(kernel_name)}) {{
{self.gen_kernel_code(kernel_name, '  ', inplace_flag)}
  }}
"""

    def gen_dist_tensor_code(self):
        # define the DistTensorSpec vector for input and output tensors
<<<<<<< HEAD
        api_code = "  \nstd::vector<paddle::distributed::auto_parallel::DistTensorSpec> input_specs;\n"
=======
        api_code = "  \n  std::vector<paddle::distributed::auto_parallel::DistTensorSpec> input_specs;\n"
>>>>>>> c3ea2a6b

        # get DistTensorSpec for each input tensor
        for tensor_name in self.inputs['names']:
            api_code += f"  input_specs.emplace_back(paddle::distributed::auto_parallel::DistTensorSpec({tensor_name}));\n"
        api_code += "\n"

        return api_code

    def gene_base_api_code(self, inplace_flag=False):
        api_func_name = self.get_api_func_name()
        if inplace_flag and api_func_name[-1] != '_':
            api_func_name += '_'
        api_code = f"""
PADDLE_API {self.get_return_type(inplace_flag)} {api_func_name}({self.get_define_args(inplace_flag)}) {{
{self.gene_kernel_select()}
"""
<<<<<<< HEAD
        if api_func_name == 'matmul':
            api_code += self.gen_dist_tensor_code()
=======
        # if api_func_name == 'matmul':
        #     api_code += self.gen_dist_tensor_code()
>>>>>>> c3ea2a6b

        if len(self.kernel['func']) > 1:
            kernel_dispatch_code = ''
            for kernel_name in self.kernel['func']:
                kernel_dispatch_code += self.gene_dispatch_code(
                    kernel_name, inplace_flag
                )
            return (
                api_code
                + f"""
{kernel_dispatch_code}
  PADDLE_THROW(phi::errors::Unimplemented(
          "The kernel of ({self.api}) for input tensors is unimplemented, please check the type of input tensors."));
}}
"""
            )
        else:
            return (
                api_code
                + self.gen_kernel_code(self.kernel['func'][0], '', inplace_flag)
                + """
}
"""
            )

    def gene_invoke_code(self, invoke_code, params_code):
        return f"""
PADDLE_API {self.get_return_type()} {self.api}({params_code}) {{
  return {invoke_code};
}}"""

    def gene_api_code(self):
        if self.is_base_api:
            api_code = self.gene_base_api_code()
            if len(self.inplace_map) > 0:
                if self.api[-1] == '_':
                    api_code = ""
                api_code = api_code + self.gene_base_api_code(inplace_flag=True)
            return api_code
        elif self.is_only_composite_api:
            # for composite and invoke api, dygraph use prim::xxx_grad method
            return ''
        else:
            invoke_code = self.invoke
            params_code = self.get_define_args()
            return self.gene_invoke_code(invoke_code, params_code)<|MERGE_RESOLUTION|>--- conflicted
+++ resolved
@@ -1280,11 +1280,7 @@
 
     def gen_dist_tensor_code(self):
         # define the DistTensorSpec vector for input and output tensors
-<<<<<<< HEAD
-        api_code = "  \nstd::vector<paddle::distributed::auto_parallel::DistTensorSpec> input_specs;\n"
-=======
         api_code = "  \n  std::vector<paddle::distributed::auto_parallel::DistTensorSpec> input_specs;\n"
->>>>>>> c3ea2a6b
 
         # get DistTensorSpec for each input tensor
         for tensor_name in self.inputs['names']:
@@ -1301,13 +1297,8 @@
 PADDLE_API {self.get_return_type(inplace_flag)} {api_func_name}({self.get_define_args(inplace_flag)}) {{
 {self.gene_kernel_select()}
 """
-<<<<<<< HEAD
-        if api_func_name == 'matmul':
-            api_code += self.gen_dist_tensor_code()
-=======
         # if api_func_name == 'matmul':
         #     api_code += self.gen_dist_tensor_code()
->>>>>>> c3ea2a6b
 
         if len(self.kernel['func']) > 1:
             kernel_dispatch_code = ''
