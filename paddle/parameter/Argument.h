--- conflicted
+++ resolved
@@ -305,8 +305,6 @@
    * @param out [out]: the return values.
    */
   void getValueString(std::unordered_map<std::string, std::string>* out) const;
-<<<<<<< HEAD
-=======
 
   /**
    * @brief printValueString will print the argument's output in order of
@@ -316,7 +314,6 @@
    */
   void printValueString(std::ostream& stream,
                         const std::string& prefix = "") const;
->>>>>>> ab8bb973
 };
 
 }  // namespace paddle