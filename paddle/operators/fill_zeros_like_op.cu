--- conflicted
+++ resolved
@@ -1,6 +1,3 @@
-<<<<<<< HEAD
-#define EIGEN_USE_GPU
-=======
 /* Copyright (c) 2016 PaddlePaddle Authors. All Rights Reserve.
 
    Licensed under the Apache License, Version 2.0 (the "License");
@@ -15,7 +12,7 @@
    See the License for the specific language governing permissions and
    limitations under the License. */
 
->>>>>>> 548b72a6
+#define EIGEN_USE_GPU
 #include "paddle/framework/op_registry.h"
 #include "paddle/operators/fill_zeros_like_op.h"
 
