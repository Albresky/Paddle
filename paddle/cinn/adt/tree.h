--- conflicted
+++ resolved
@@ -25,8 +25,6 @@
 template <template <typename> class InnerT, typename LeafT>
 DEFINE_ADT_UNION(Tree, LeafT, InnerT<Tree<InnerT, LeafT>>);
 
-<<<<<<< HEAD
-=======
 // TreeInnerNode T TreeT = (T, [TreeT])
 template <typename T>
 struct TreeInner {
@@ -219,5 +217,4 @@
   return acc;
 }
 
->>>>>>> 565980a7
 }  // namespace cinn::adt