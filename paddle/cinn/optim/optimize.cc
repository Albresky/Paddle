// Copyright (c) 2021 CINN Authors. All Rights Reserved.
//
// Licensed under the Apache License, Version 2.0 (the "License");
// you may not use this file except in compliance with the License.
// You may obtain a copy of the License at
//
//     http://www.apache.org/licenses/LICENSE-2.0
//
// Unless required by applicable law or agreed to in writing, software
// distributed under the License is distributed on an "AS IS" BASIS,
// WITHOUT WARRANTIES OR CONDITIONS OF ANY KIND, either express or implied.
// See the License for the specific language governing permissions and
// limitations under the License.

#include "paddle/cinn/optim/optimize.h"

#include "paddle/cinn/ir/ir_printer.h"
#include "paddle/cinn/ir/schedule/ir_schedule_util.h"
#include "paddle/cinn/ir/utils/ir_copy.h"
#include "paddle/cinn/ir/utils/stmt_converter.h"
#include "paddle/cinn/optim/call_arg_list_to_pod_value.h"
#include "paddle/cinn/optim/cast_bool_to_int8.h"
#include "paddle/cinn/optim/eliminate_broadcast_in_forloop.h"
#include "paddle/cinn/optim/eliminate_invariant_loop.h"
#include "paddle/cinn/optim/extern_call_process_pass.h"
#include "paddle/cinn/optim/fold_cinn_call_arguments.h"
#include "paddle/cinn/optim/if_fold_pass.h"
#include "paddle/cinn/optim/if_fusion_pass.h"
#include "paddle/cinn/optim/insert_debug_log_callee.h"
#include "paddle/cinn/optim/ir_simplify_pass.h"
#include "paddle/cinn/optim/lower_function_call_bind_vars.h"
#include "paddle/cinn/optim/lower_intrin.h"
#include "paddle/cinn/optim/map_extern_call.h"
#include "paddle/cinn/optim/rearrange_load_instruction_pass.h"
#include "paddle/cinn/optim/remove_schedule_block_pass.h"
#include "paddle/cinn/optim/replace_const_param_to_integer.h"
#include "paddle/cinn/optim/replace_cross_block_reduction.h"
#include "paddle/cinn/optim/replace_cross_thread_reduction.h"
#include "paddle/cinn/optim/trans_buffer_with_dynamic_shape.h"
#include "paddle/cinn/optim/transform_gpu_forloop.h"
#include "paddle/cinn/optim/transform_polyfor_to_for.h"
#include "paddle/cinn/optim/unroll_loops.h"
#include "paddle/cinn/optim/vectorize_for_trans.h"
#include "paddle/cinn/optim/vectorize_loops.h"
#include "paddle/cinn/pass/pass_manager.h"

namespace cinn {
namespace optim {

ir::LoweredFunc Optimize(ir::LoweredFunc fn,
                         Target target,
                         bool runtime_debug_info,
                         bool remove_gpu_for_loops) {
  PADDLE_ENFORCE_EQ(
      fn.defined(),
      true,
      ::common::errors::InvalidArgument(
          "Expected expression 'fn' to be defined, but it is undefined."));

  auto copied = ir::ir_utils::IRCopy(fn);
  if (!copied->body.As<ir::Block>()) return copied;

  ReplaceConstParamToInteger(&copied->body);
  // Simplify already contains CastSimplify
  Simplify(&copied->body, optim::SimplifyType::kBlock);
  EliminateInvariantLoop(&copied->body);
  VLOG(4) << "After Optimize EliminateInvariantLoop:" << copied;
  ReplaceCrossThreadReduction(copied);
  VLOG(4) << "After Optimize ReplaceCrossThreadReduction:" << copied;
  ReplaceCrossBlockReduction(copied);
  VLOG(4) << "After Optimize ReplaceCrossBlockReduction:" << copied;

  target.arch.Match(
      [&](common::NVGPUArch) {
#ifdef CINN_WITH_CUDA
        ir::SetCudaAxisInfo(copied);
        if (remove_gpu_for_loops) {
          RemoveGpuForLoops(copied);
        }
        CudaSyncThreadsDropIfThenElse(copied);
        FuncPassManager func_pass_manager;
        VLOG(10) << "Before Optimize TransBufferWithDynamicShape:" << copied;
        func_pass_manager.AddPass(CreateTransBufferWithDynamicShapePass());
        func_pass_manager.Run(copied);
        VLOG(10) << "After Optimize TransBufferWithDynamicShape:" << copied;
#endif
      },
      [&](common::HygonDCUArchHIP) {
#ifdef CINN_WITH_HIP
        ir::SetCudaAxisInfo(copied);
        if (remove_gpu_for_loops) {
          RemoveGpuForLoops(copied);
        }
        CudaSyncThreadsDropIfThenElse(copied);
    // CudaTransBufferWithDynamicShape(&copied);
#endif
      },
      [&](common::HygonDCUArchSYCL) { CINN_NOT_IMPLEMENTED },
      [](auto) {});

  MapExternCall(&copied->body, target);
  VLOG(10) << "After Optimize MapExternCall:" << copied;

  // ExternCallMultiOutputShallowStore(&copied->body);
  BlockPassManager pass_manager0;
  pass_manager0.AddPass(CreateExternCallMultiOutputShallowStorePass());
  pass_manager0.Run(copied);
  VLOG(10) << "After Optimize ExternCallMultiOutputShallowStore and "
              "ExternCallRemoveTupleGetStatements:"
           << copied;

  // Simplify already contains CastSimplify
<<<<<<< HEAD
  Simplify(&copied->body, optim::SimplifyType::kBlock);
  VLOG(10) << "After Optimize Simplify:" << copied;
=======
  Simplify(&copied->body);
  VLOG(4) << "After Optimize Simplify:" << copied;
>>>>>>> 4549c74a

  BlockPassManager pass_manager;
  pass_manager.AddPass(CreateIfFusionPass());
  pass_manager.Run(copied);

  target.arch.Match(
      [&](common::NVGPUArch) {
        FuncPassManager func_pass_manager;
        func_pass_manager.AddPass(CreateRearrangeLoadInstructionPass());
        func_pass_manager.Run(copied);
        VLOG(4) << "After Optimize RearrangeLoadInstruction:" << copied;
      },
      [](auto) {});

  VectorizeForTrans(&copied->body);
  VLOG(10) << "After Optimize vectorize" << copied;

  Simplify(&copied->body, optim::SimplifyType::kBlock);
  VLOG(10) << "After Optimize Simplify" << copied;

  pass_manager.AddPass(CreateRemoveScheduleBlockPass());
  pass_manager.Run(copied);
  VLOG(10) << "After RemoveScheduleBlock:" << copied;

  StmtPassManager stmt_pass_manager;
  stmt_pass_manager.AddPass(CreateIfFoldPass());
  stmt_pass_manager.Run(copied);
  VLOG(10) << "After IfFoldPass:" << copied;

  LowerIntrin(&copied->body, target);
  VLOG(10) << "After LowerIntrin:" << copied;

  return copied;
}

}  // namespace optim
}  // namespace cinn<|MERGE_RESOLUTION|>--- conflicted
+++ resolved
@@ -110,13 +110,8 @@
            << copied;
 
   // Simplify already contains CastSimplify
-<<<<<<< HEAD
   Simplify(&copied->body, optim::SimplifyType::kBlock);
   VLOG(10) << "After Optimize Simplify:" << copied;
-=======
-  Simplify(&copied->body);
-  VLOG(4) << "After Optimize Simplify:" << copied;
->>>>>>> 4549c74a
 
   BlockPassManager pass_manager;
   pass_manager.AddPass(CreateIfFusionPass());
