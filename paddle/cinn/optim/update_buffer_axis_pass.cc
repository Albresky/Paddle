--- conflicted
+++ resolved
@@ -28,8 +28,6 @@
 
 namespace cinn {
 namespace optim {
-
-<<<<<<< HEAD
 using ir::stmt::Alloc;
 using ir::stmt::BlockRef;
 using ir::stmt::Evaluate;
@@ -40,26 +38,6 @@
 using ir::stmt::Schedule;
 using ir::stmt::Store;
 
-bool ExprMathEqual(const ir::Expr& expr1, const ir::Expr& expr2) {
-  ir::Expr cmp_expr = common::AutoSimplify(ir::Sub::Make(expr1, expr2));
-  // This is ugly code since AutoSimplify is not powerful enough. Modify it
-  // after we make auto simplify better
-  ir::Expr simplified = common::AutoSimplify(cmp_expr);
-  int count = 0;
-  while (simplified != cmp_expr) {
-    cmp_expr = simplified;
-    simplified = common::AutoSimplify(cmp_expr);
-    ++count;
-    // Control dead loop
-    if (count >= 5) {
-      break;
-    }
-  }
-  return simplified.is_constant() && simplified.get_constant() == 0;
-}
-
-=======
->>>>>>> 266e3cd2
 void FormalizeSingleIndex(const ir::Tensor& tensor,
                           std::vector<ir::Expr>* indices) {
   if (tensor->shape.size() > 1 && indices->size() == 1) {
