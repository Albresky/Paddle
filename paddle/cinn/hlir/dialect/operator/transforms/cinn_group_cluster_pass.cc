--- conflicted
+++ resolved
@@ -595,7 +595,6 @@
     }();
     cluster_node->loop_ranges = output_shape;
     sch_node->type = hlir::framework::pir::ScheduleAlignType::kBroadcast;
-<<<<<<< HEAD
     sch_node->axis_info =
         cinn::dialect::ir::GetVectorAttr(op, "broadcast_axes");
     sch_node->factor_info = cinn::dialect::ir::GetVectorAttr(op, "out_shape");
@@ -605,40 +604,6 @@
                            .type()
                            .dyn_cast<paddle::dialect::DenseTensorType>()
                            .dims());
-=======
-    sch_node->axis_info = [&] {
-      int x_rank = op->operand_source(0)
-                       .type()
-                       .dyn_cast<pir::DenseTensorType>()
-                       .dims()
-                       .size();
-      int out_rank =
-          op->result(0).type().dyn_cast<pir::DenseTensorType>().dims().size();
-      std::vector<int64_t> broadcast_axes(x_rank, 0);
-      size_t index_gap = out_rank - x_rank;
-      for (size_t i = 0; i < x_rank; ++i) {
-        broadcast_axes[i] = i + index_gap;
-      }
-      return broadcast_axes;
-    }();
-    sch_node->factor_info = output_shape;
-
-    pir::ShapeConstraintIRAnalysis& shape_analysis =
-        pir::ShapeAnalysisManager::Instance().Get(op->GetParentProgram());
-    if (shape_analysis.HasShapeOrDataForValue(op->result(0))) {
-      auto sym_shape =
-          shape_analysis.GetShapeOrDataForValue(op->result(0)).shape();
-      for (size_t i = 0; i < cluster_node->loop_ranges.size(); ++i) {
-        if (cluster_node->loop_ranges[i] < 0 && sym_shape[i].isa<int64_t>()) {
-          cluster_node->loop_ranges[i] = sym_shape[i].Get<int64_t>();
-        }
-
-        if (sch_node->factor_info[i] < 0 && sym_shape[i].isa<int64_t>()) {
-          sch_node->factor_info[i] = sym_shape[i].Get<int64_t>();
-        }
-      }
-    }
->>>>>>> dbf3c6e1
   } else if (op->name() == "cinn_op.generate_shape") {
     // do nothing for now
   } else {
@@ -816,7 +781,8 @@
   return second_stage_output;
 }
 
-// std::vector<GroupClusterNode> OpMergeWithOp(cinn::dialect::GroupOp group_op) {
+// std::vector<GroupClusterNode> OpMergeWithOp(cinn::dialect::GroupOp group_op)
+// {
 //   const auto& ops = [&]{
 //     std::vector<const pir::Operation*> ops;
 //     for (const auto& op : *group_op.block()) {
@@ -826,10 +792,12 @@
 //   }();
 //   auto cluster_policy = [&]{
 //     auto* program = group_op.GetParentProgram();
-//     const auto* shape_analysis = &pir::ShapeAnalysisManager::Instance().Get(program);
-//     return frontend::MakeLoopAlignableClusteringPolicy(shape_analysis);
+//     const auto* shape_analysis =
+//     &pir::ShapeAnalysisManager::Instance().Get(program); return
+//     frontend::MakeLoopAlignableClusteringPolicy(shape_analysis);
 //   }();
-//   const auto cluster_result = frontend::ClusterOps(ops, std::move(cluster_policy));
+//   const auto cluster_result = frontend::ClusterOps(ops,
+//   std::move(cluster_policy));
 // }
 
 std::vector<GroupClusterNode> OpMergeWithOp(cinn::dialect::GroupOp group_op) {
