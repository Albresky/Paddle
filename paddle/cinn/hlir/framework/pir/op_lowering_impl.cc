--- conflicted
+++ resolved
@@ -73,183 +73,6 @@
 
 }  // namespace details
 
-<<<<<<< HEAD
-int64_t Next2Power(int64_t n) {
-  if (n == 1) {
-    return 1;
-  }
-  return int64_t(std::pow(2.0, std::ceil(std::log2(n))));
-}
-
-std::shared_ptr<cinn::ir::GroupTileInfo> OpLowererImpl::GetGroupTileInfo(
-    const GroupInfo& group_info, const GroupPtr& group) {
-  std::shared_ptr<cinn::ir::GroupTileInfo> group_tile_info =
-      std::make_shared<cinn::ir::GroupTileInfo>();
-
-  const auto data_dim = group_info.loop_ranges;
-  group_tile_info->data_rank = data_dim.size();
-  const auto reduce_axis = group_info.reduce_axis;
-
-  std::set<int64_t> reduce_set;
-  for (auto dim : reduce_axis) {
-    if (dim < 0) {
-      dim += group_tile_info->data_rank;
-    }
-
-    group_tile_info->reduce_axis_.push_back(dim);
-    reduce_set.insert(dim);
-  }
-
-  int64_t spatial_numel = 1;
-  int64_t reduce_numel = 1;
-
-  bool spatial_is_dynamic = false;
-  bool reduce_is_dynamic = false;
-  for (int64_t i = 0; i < group_tile_info->data_rank; ++i) {
-    if (reduce_set.count(i)) {
-      reduce_numel *= data_dim[i];
-      if (data_dim[i] < 0) {
-        reduce_is_dynamic = true;
-      }
-    } else {
-      spatial_numel *= data_dim[i];
-
-      if (data_dim[i] < 0) {
-        spatial_is_dynamic = true;
-      }
-    }
-  }
-
-  bool is_reduce_all =
-      (group_tile_info->reduce_axis_.size() == group_tile_info->data_rank);
-
-  if (is_reduce_all) {
-    reduce_is_dynamic = false;
-  }
-
-  PADDLE_ENFORCE_EQ(
-      reduce_is_dynamic,
-      false,
-      phi::errors::Unimplemented("not support dynamic reduce yet"));
-
-  int64_t reduce_block = 1;
-  int64_t spatial_block = 1;
-
-  int64_t reduce_inner_num = 1;
-  int64_t spatial_inner_num = 1;
-  int warp_num = 1;
-  group_tile_info->is_reduce_all = is_reduce_all;
-
-  if (is_reduce_all) {
-    // warp reduce
-    reduce_block = 1024;
-    spatial_block = 1;
-    spatial_inner_num = 1;
-    reduce_inner_num = 4;
-    warp_num = 8;
-
-  } else if (reduce_numel == 1) {
-    reduce_block = 1;
-    if (spatial_is_dynamic) {
-      spatial_block = 1024;
-
-      reduce_inner_num = 1;
-      warp_num = 8;
-
-      spatial_inner_num = 4;
-
-      group_tile_info->block_num = -1;
-    } else {
-      spatial_block = Next2Power(spatial_numel);
-      if (spatial_block > 1024) {
-        spatial_block = 1024;
-      }
-      reduce_inner_num = 1;
-      warp_num = spatial_block / 128;
-      if (warp_num == 0) {
-        warp_num = 1;
-      }
-      spatial_inner_num = spatial_block / (warp_num * 32);
-      if (spatial_inner_num == 0) {
-        spatial_inner_num = 1;
-      }
-
-      int64_t block_num =
-          int64_t(std::ceil(spatial_numel * 1.0 / spatial_block));
-      group_tile_info->block_num = block_num;
-    }
-  } else if (reduce_numel <= 256) {
-    // warp reduce
-    reduce_block = Next2Power(reduce_numel);
-    spatial_block = 256 / reduce_block;
-    spatial_inner_num = spatial_block;
-    reduce_inner_num = reduce_block / 32;
-    if (reduce_inner_num == 0) {
-      reduce_inner_num = 2;
-    }
-    warp_num = 8;
-  } else if (reduce_numel > 256 && reduce_numel <= 2048) {
-    spatial_block = 1;
-    reduce_block = int64_t(std::ceil(reduce_numel * 1.0 / 256.0)) * 256;
-    warp_num = reduce_block / 256;
-    spatial_inner_num = 1;
-    reduce_inner_num = 8;
-  } else if (reduce_numel > 2048) {
-    spatial_block = 1;
-    reduce_block = 2048;
-    warp_num = 8;
-    reduce_inner_num = int64_t(std::ceil(reduce_numel * 1.0 / 256.0));
-    spatial_inner_num = 1;
-  }
-
-  group_tile_info->reduce_numel = reduce_numel;
-  group_tile_info->reduce_block = reduce_block;
-
-  VLOG(6) << "block num " << group_tile_info->block_num << std::endl;
-  VLOG(6) << "num warp " << warp_num << std::endl;
-  VLOG(6) << "flatten block " << spatial_block << std::endl;
-  VLOG(6) << "reduce block  " << reduce_block << std::endl;
-  VLOG(6) << "flatten inner num " << spatial_inner_num << std::endl;
-  VLOG(6) << "reduce inner num " << reduce_inner_num << std::endl;
-
-  group_tile_info->warp_num = warp_num;
-  group_tile_info->spatial_inner_num = spatial_inner_num;
-  group_tile_info->reduce_inner_num = reduce_inner_num;
-
-  if (reduce_block > 1 && reduce_block <= 256) {
-    group_tile_info->reduce_method = ir::WarpReduceMethod();
-  }
-
-  group_tile_info->reduce_tensor_names = std::set(
-      group_info.reduce_var_name.begin(), group_info.reduce_var_name.end());
-
-  for (auto& val : group->output_values) {
-    group_tile_info->direct_output_var_names.insert(ValueName(val));
-  }
-
-  group_tile_info->shared_var_names = shared_var_names;
-  group_tile_info->thread_sync_before_names = thread_sync_before_names;
-
-  group_tile_info->broadcast_info = broadcast_info;
-  group_tile_info->broadcast_to_elementwise = broadcast_to_elementwise;
-
-  return group_tile_info;
-}
-
-std::shared_ptr<cinn::ir::GroupTileInfo> OpLowererImpl::GetGroupTileInfo(
-    const GroupPtr& group) {
-  std::shared_ptr<cinn::ir::GroupTileInfo> group_tile_info =
-      std::make_shared<cinn::ir::GroupTileInfo>();
-
-  const auto data_dim = group->loop_ranges;
-  group_tile_info->data_rank = data_dim.size();
-  const auto reduce_axis = group->reduce_axis;
-
-  std::set<int64_t> reduce_set;
-  for (auto dim : reduce_axis) {
-    if (dim < 0) {
-      dim += group_tile_info->data_rank;
-=======
 std::shared_ptr<GroupInfo> OpLowererImpl::GetGroupInfo(
     const GroupPtr& group,
     const std::unordered_map<::pir::Value, ir::Tensor>& tensor_map) {
@@ -259,11 +82,8 @@
   for (auto op : group->ops) {
     if (CompatibleInfo::OpKind(*op) == OpPatternKind::kReduction) {
       group_info->reduce_var_names.insert(ValueName(op->result(0)));
->>>>>>> 565980a7
-    }
-  }
-
-  BuildBroadcastInfo(group, group_info);
+    }
+  }
 
   for (auto& op : group->output_ops) {
     group_info->direct_output_var_names.insert(ValueName(op->result(0)));
@@ -382,40 +202,13 @@
     }
   }
 
-<<<<<<< HEAD
-  for (auto& op : group->output_ops) {
-    // collect all output tensor.
-    if (op->name() == "cinn_op.yield_store") {
-      auto input_var_name = ValueName(op->operand_source(0));
-      if (broadcast_info.count(input_var_name)) {
-        auto base_info = broadcast_info[input_var_name];
-        base_info.with_constrain = true;
-        broadcast_info[ValueName(op->result(0))] = base_info;
-      }
-    }
-
-    for (auto opresult : op->results()) {
-      if (tensor_map.count(opresult) == 0) {
-        continue;
-      }
-    }
-  }
-
-=======
->>>>>>> 565980a7
   if (apply_group_schedule) {
     std::unordered_set<std::string> output_tensor_names;
     for (auto value : group->GetGroupOutputValues()) {
       output_tensor_names.insert(ValueName(value));
     }
 
-<<<<<<< HEAD
-    std::shared_ptr<cinn::ir::GroupTileInfo> group_tile_info =
-        GetGroupTileInfo(fusion_group_info, group);
-    VLOG(4) << "Start DynamicShapeGroupScheduler::Init";
-=======
     std::shared_ptr<GroupInfo> group_info = GetGroupInfo(group, tensor_map);
->>>>>>> 565980a7
     std::unique_ptr<ir::GroupScheduler> group_scheduler =
         ir::GroupScheduler::Make(&ir_sch,
                                  output_tensor_names,
