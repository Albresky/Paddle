--- conflicted
+++ resolved
@@ -204,16 +204,13 @@
   return store_tensor_exprs;
 }
 
-bool CheckIterEq(std::vector<ir::Var> up_iter, std::vector<ir::Var> down_iter) {
-  TODO
-}
-ir::Expr TransformComputeExpr(ir::Expr up_compute_expr, ir::Expr downstream) {
-  TODO
-}
-ir::Expr CreateReduceExpr(std::vector<ir::Var> out_iter,
-                          std::vector<ir::Var> reduce_iter,
-                          ir::Expr comput_expr,
-                          ir::Tensor replaced_tensor) {
+bool CheckIterEq(std::vector<ir::Var> up_iter, std::vector<ir::Var> down_iter){
+    TODO} ir::Expr TransformComputeExpr(ir::Expr up_compute_expr,
+                                        ir::Expr downstream){TODO} ir::Expr
+    CreateReduceExpr(std::vector<ir::Var> out_iter,
+                     std::vector<ir::Var> reduce_iter,
+                     ir::Expr comput_expr,
+                     ir::Tensor replaced_tensor) {
   TODO
 }
 }  // namespace ComposeUtils
@@ -227,6 +224,8 @@
   ir::Expr GetStoreValue() const {
     return GetSingleStoreExpr(func_body).As<ir::Store>()->value;
   }
+
+  std::vector<ir::Var> GetAllIterVar() const { return GetOutputIters(); }
 
   ir::Expr* GetStoreValuePointer() const {
     return &GetSingleStoreExpr(func_body).As<ir::Store>()->value;
@@ -289,6 +288,8 @@
     return GetSingleStoreExpr(func_body).As<ir::Store>()->value;
   }
 
+  std::vector<ir::Var> GetAllIterVar() const {TODO}
+
   ir::Expr* GetStoreValuePointer() const {
     return &GetSingleStoreExpr(func_body).As<ir::Store>()->value;
   }
@@ -407,10 +408,10 @@
 
   bool IsTrivial() { return std::holds_alternative<TrivialOp>(fusible_op); }
 
-  ir::Expr GetExpr(){
-    if (IsTrivial()){
+  ir::Expr GetExpr() {
+    if (IsTrivial()) {
       return std::get<TrivialOp>(fusible_op).GetFuncBody();
-    }else{
+    } else {
       return std::get<ReduceOp>(fusible_op).GetFuncBody();
     }
   }
@@ -461,29 +462,19 @@
 
 bool CheckAllLoopRangeEq(ReduceOp reduce_upper, TrivialOp trivial_down) {}
 
-<<<<<<< HEAD
 ir::Expr ReplaceReduceComputeBody(const ir::Expr& body,
                                   const ir::Expr& new_body) {
   TODO;
 }
-
-ir::Expr TransformReduceLoopRange(const ir::Expr upper, ir::Expr down) {
-=======
 ReduceOp TransformReduceLoopRange(ReduceOp upstream, ReduceOp downstream) {
->>>>>>> efe91cc9
   VLOG(4) << "RRTransform begin";
 
   const auto& down_out_iter = downstream.GetOutputIters();
   const auto& up_reduce_iter = upstream.GetReduceIters();
   const auto& down_reduce_iter = downstream.GetReduceIters();
 
-<<<<<<< HEAD
-  // we only support fuse reduce when reduce iter eq.
-  CHECK(ComposeUtils::CheckReduceIterEq(up_reduce_iter, down_reduce_iter));
-=======
   // we just support fuse reduce when reduce iter eq
   CHECK(ComposeUtils::CheckIterEq(up_reduce_iter, down_reduce_iter));
->>>>>>> efe91cc9
 
   // TODO modify up_expr, replace out iter of up_expr i => f(i)
   ir::Expr new_reduce_body = ir::ir_utils::IRCopy(downstream.GetFuncBody());
