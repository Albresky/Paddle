--- conflicted
+++ resolved
@@ -777,22 +777,20 @@
       std::vector<ir::Expr>(output_iters.begin(), output_iters.end());
   const auto& init_schedule_block =
       (TransformerUtils::WrapStoreTransformer(new_write_tensor, indice_expr) *
-       TransformerUtils::WrapScheduleRealizer(output_iters, new_write_tensor->name + "__reduce_init"))(
-          init_body);
+       TransformerUtils::WrapScheduleRealizer(
+           output_iters, new_write_tensor->name + "__reduce_init"))(init_body);
   const auto& reduce_schedule_block =
       (TransformerUtils::ChangeTensorLoadTransformer(
            origin_write_tensor, new_write_tensor(indice_expr)) *
        TransformerUtils::WrapStoreTransformer(new_write_tensor, indice_expr) *
-       TransformerUtils::WrapScheduleRealizer(output_iters, new_write_tensor->name) *
+       TransformerUtils::WrapScheduleRealizer(output_iters,
+                                              new_write_tensor->name) *
        TransformerUtils::WrapForsTransformer(reduce_iters))(reduce_body);
   const auto& gather_body = ir::Block::Make(
       std::vector<ir::Expr>({init_schedule_block, reduce_schedule_block}));
-  ir::Expr result =
-      TransformerUtils::WrapForsTransformer(output_iters)(gather_body);
-  VLOG(4) << "Created Reduce Expr:\n" << result;
-  VLOG(4) << "CreateReduceExpr End.";
-<<<<<<< HEAD
-  return result;
+  return ir::Block::Make(
+      {(TransformerUtils::WrapForsTransformer(output_iters) *
+        TransformerUtils::WrapScheduleRealizer({}, "root"))(gather_body)});
 }
 
 ir::Expr CreateTrivialExpr(const std::vector<ir::Var>& output_iters,
@@ -803,13 +801,11 @@
       std::vector<ir::Expr>(output_iters.begin(), output_iters.end());
   const auto& compute_body_schedule_block =
       (TransformerUtils::WrapStoreTransformer(new_write_tensor, indice_expr) *
-       TransformerUtils::WrapScheduleRealizer(output_iters, new_write_tensor))(
-          function_body);
-  ir::Expr result = TransformerUtils::WrapForsTransformer(output_iters)(
-      ir::Block::Make({compute_body_schedule_block}));
-  VLOG(4) << "Created Trivial Expr:\n" << result;
-  VLOG(4) << "CreateTrivialExpr End.";
-  return result;
+       TransformerUtils::WrapScheduleRealizer(
+           output_iters, new_write_tensor->name))(function_body);
+  return ir::Block::Make({(TransformerUtils::WrapForsTransformer(output_iters) *
+                           TransformerUtils::WrapScheduleRealizer({}, "root"))(
+      ir::Block::Make({compute_body_schedule_block}))});
 }
 
 ir::Expr CreateExprWithNewComputeBody(FusibleOp fusible_op,
@@ -833,11 +829,6 @@
   };
   VLOG(4) << "CreateExprWithNewComputeBody";
   return std::visit(Visitor(new_compute_body), fusible_op);
-=======
-  return ir::Block::Make({
-         (TransformerUtils::WrapForsTransformer(output_iters) * 
-          TransformerUtils::WrapScheduleRealizer({}, "root"))(gather_body)});
->>>>>>> 7a4b02ce
 }
 
 struct FusionNode {
@@ -973,17 +964,10 @@
         new_tensor,
         GetOutputTensor(upstream));
     results.emplace_back(ReduceOp(new_reduce));
-<<<<<<< HEAD
     TransformerUtils::ReplaceTarget(
         &modified_downstream_compute_body,
         load_tensor,
         new_tensor(ComposeUtils::VarVec2ExprVec(GetOutputIters(*downstream))));
-=======
-    //TransformerUtils::ReplaceTarget(
-        //GetFuncBodyPointer(*downstream),
-        //load_tensor,
-        //new_tensor(ComposeUtils::VarVec2ExprVec(GetOutputIters(*downstream))));
->>>>>>> 7a4b02ce
   }
   _SetFuncBody(*downstream,
                CreateExprWithNewComputeBody(*downstream,
@@ -1005,26 +989,14 @@
 
 FusibleOp SinkTrivialLoopAlign(TrivialOp trivial_op, ReduceOp reduce_op) {
   ir::Expr new_trivial_body = ir::ir_utils::IRCopy(trivial_op.GetFuncBody());
-<<<<<<< HEAD
-
-  ir::Expr reduce_init = GetInitExpr(reduce_op);  // Mapping.
-  std::vector<ir::Expr> reduce_for =
-      (SearchUtils::FindFather(reduce_op.GetFuncBody()) *
-       SearchUtils::IsFor)(reduce_init);
-  ir::Expr trivial_last_for = SearchUtils::ChildFors(new_trivial_body).back();
-
-  ComposeUtils::SubstitudeTargetExprWithDestExpr(
-      trivial_last_for,
-      ExtendFor(trivial_last_for, reduce_for),
-      &new_trivial_body);
-
-=======
   ir::Var last_iter = GetOutputIters(trivial_op).back();
-  ir::Expr trivial_last_for = (SearchUtils::ChildFors * SearchUtils::IsForIterVar(last_iter)).GetSingle(new_trivial_body);
+  ir::Expr trivial_last_for =
+      (SearchUtils::ChildFors * SearchUtils::IsForIterVar(last_iter))
+          .GetSingle(new_trivial_body);
   ir::Expr new_for_body = trivial_last_for.As<ir::For>()->body;
-  new_for_body = TransformerUtils::WrapForsTransformer(GetReduceIters(reduce_op))(new_for_body);
+  new_for_body = TransformerUtils::WrapForsTransformer(
+      GetReduceIters(reduce_op))(new_for_body);
   trivial_last_for.As<ir::For>()->body = new_for_body;
->>>>>>> 7a4b02ce
   return TrivialOp(new_trivial_body);
 }
 
@@ -1040,7 +1012,8 @@
       result.insert(result.end(), child_flatten.begin(), child_flatten.end());
     }
   }
-  VLOG(4) << "Before push_back, is trivial_op: " << std::holds_alternative<TrivialOp>(root_op);
+  VLOG(4) << "Before push_back, is trivial_op: "
+          << std::holds_alternative<TrivialOp>(root_op);
   result.push_back(
       std::holds_alternative<TrivialOp>(root_op)
           ? SinkTrivialLoopAlign(
