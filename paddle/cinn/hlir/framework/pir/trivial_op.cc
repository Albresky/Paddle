--- conflicted
+++ resolved
@@ -227,16 +227,15 @@
 std::vector<ir::Var> GetOutputIters(const std::vector<ir::Expr>& indices) {
   std::vector<ir::Var> vars;
   std::transform(indices.begin(),
-                  indices.end(),
-                  std::back_inserter(vars),
-                  [](const ir::Expr& expr) { return expr.as_var_ref(); });
+                 indices.end(),
+                 std::back_inserter(vars),
+                 [](const ir::Expr& expr) { return expr.as_var_ref(); });
   return vars;
 }
 
-
-bool CheckIterEq(std::vector<ir::Var> up_iter, std::vector<ir::Var> down_iter){
+bool CheckIterEq(std::vector<ir::Var> up_iter, std::vector<ir::Var> down_iter) {
   TODO
-} 
+}
 
 }  // namespace ComposeUtils
 
@@ -251,7 +250,8 @@
   }
 
   std::vector<ir::Var> GetOutputIters() const {
-    return ComposeUtils::GetOutputIters(GetSingleStoreExpr(func_body).As<ir::Store>()->indices);
+    return ComposeUtils::GetOutputIters(
+        GetSingleStoreExpr(func_body).As<ir::Store>()->indices);
   }
 
   std::vector<ir::Var> GetAllIterVar() const { return GetOutputIters(); }
@@ -313,7 +313,8 @@
   }
 
   std::vector<ir::Var> GetOutputIters() const {
-    return ComposeUtils::GetOutputIters(GetSingleStoreExpr(func_body).As<ir::Store>()->indices);
+    return ComposeUtils::GetOutputIters(
+        GetSingleStoreExpr(func_body).As<ir::Store>()->indices);
   }
 
   ir::Expr GetFuncBody() const { return func_body; }
@@ -513,49 +514,30 @@
 
 bool CheckAllLoopRangeEq(ReduceOp reduce_upper, TrivialOp trivial_down) {}
 
-
-<<<<<<< HEAD
-ReduceOp TransformReduceLoopRange(const ReduceOp& upstream, const ReduceOp& downstream) {
+std::vector<ReduceOp> TransformReduceLoopRange(ReduceOp upstream,
+                                               ReduceOp downstream) {
   VLOG(4) << "RRTransform begin";
 
-  const auto& down_out_iter = downstream.GetOutputIters();
-  const auto& up_reduce_iter = upstream.GetReduceIters();
-  const auto& down_reduce_iter = downstream.GetReduceIters();
-
-  // we just support fuse reduce when reduce iter eq
-  CHECK(ComposeUtils::CheckIterEq(up_reduce_iter, down_reduce_iter));
-
-  // TODO modify up_expr, replace out iter of up_expr i => f(i)
-  ir::Expr new_reduce_body = ir::ir_utils::IRCopy(downstream.GetFuncBody());
-  ir::Expr reduce_op_expr = ComposeUtils::TransformComputeExpr(
-      new_reduce_body.GetComputeExpr(), down);
-  const auto& replaced_tensor = upstream.GetOutputTensor();
-  ir::Expr result = ComposeUtils::CreateReduceExpr(
-                                      downstream, 
-                                      reduce_op_expr, 
-                                      upstream.GetInitExpr(), 
-                                      replaced_tensor);
-  VLOG(4) << "RRTransform end" << result;
-  return ReduceOp(result);
-=======
-std::vector<ReduceOp> TransformReduceLoopRange(ReduceOp upstream, ReduceOp downstream) {
-  VLOG(4) << "RRTransform begin";
-
-  CHECK(ComposeUtils::CheckIterEq(upstream.GetReduceIters(), downstream.GetReduceIters()));
-  const auto& load_upstream_expr = downstream.GetEachTensorLoadExpr(upstream.GetOutputTensor());
+  CHECK(ComposeUtils::CheckIterEq(upstream.GetReduceIters(),
+                                  downstream.GetReduceIters()));
+  const auto& load_upstream_expr =
+      downstream.GetEachTensorLoadExpr(upstream.GetOutputTensor());
   std::vector<ReduceOp> results;
-  for (const auto& load_tensor : load_upstream_expr){
+  for (const auto& load_tensor : load_upstream_expr) {
     ir::Expr new_reduce = CreateReduceExpr(
-                        downstream,
-                        ComposeUtils::CopyedReplaceExpr(upstream.GetFuncBody(), upstream.GetOutputIters(), load_tensor.As<ir::Load>()->indices),
-                        upstream.GetInitExpr(),
-                        new_tensor);
-    ComposeUtils::MappingTargetExprToDestExprMutator(load_tensor.As<ir::Load>()->tensor, new_tensor)(downstream.GetFuncBody());
+        downstream,
+        ComposeUtils::CopyedReplaceExpr(upstream.GetFuncBody(),
+                                        upstream.GetOutputIters(),
+                                        load_tensor.As<ir::Load>()->indices),
+        upstream.GetInitExpr(),
+        new_tensor);
+    ComposeUtils::MappingTargetExprToDestExprMutator(
+        load_tensor.As<ir::Load>()->tensor,
+        new_tensor)(downstream.GetFuncBody());
     results.emplace_back(new_reduce);
   }
 
   return results;
->>>>>>> 483edaef
 }
 
 FusibleOp TrivialFusion(FusionNode* upstream, FusionNode* downstream) {
@@ -569,37 +551,37 @@
   }
 }
 
-<<<<<<< HEAD
-std::vector<ReduceOp> ReduceTransformRecursive(ReduceOp current, FusionNode* tree_root){
+std::vector<ReduceOp> ReduceTransformRecursive(ReduceOp reduce_op,
+                                               FusionNode* fusion_tree) {
   std::vector<ReduceOp> result;
-  for (auto& pair : tree_root->upstream){
-    if (pair.first->IsTrivial()){
+  for (auto& pair : fusion_tree->upstream) {
+    if (pair.first->IsTrivial()) {
       PADDLE_THROW("ReduceTransformRecursive should not have trivial node");
     } else {
-      auto new_current = TransformReduceLoopRange(current, std::get<ReduceOp>(pair.first->fusible_op));
-      auto new_result = ReduceTransformRecursive(new_current, pair.first);
-      result.insert(result.end(), new_result.begin(), new_result.end());
-    }
-  }
+      auto transformed_nodes = TransformReduceLoopRange(
+          reduce_op, std::get<ReduceOp>(pair.first->fusible_op));
+      for (auto& node : transformed_nodes) {
+        auto child_flatten = ReduceTransformRecursive(node, pair.first);
+        result.insert(result.end(), child_flatten.begin(), child_flatten.end());
+      }
+    }
+  }
+  result.push_back(reduce_op);
   return result;
 }
 
-FusibleOp ReduceTransform(FusionNode* upstream, FusionNode* downstream) {
+std::vector<FusibleOp> ReduceTransform(FusionNode* downstream) {
   if (downstream->IsTrivial()) {
-    CHECK(CheckAllLoopRangeEq(std::get<ReduceOp>(upstream->fusible_op),
-                              std::get<TrivialOp>(upstream->fusible_op)));
-    // TODO(@wuzhanfei)
-    return upstream->fusible_op;
-=======
-std::vector<FusibleOp> ReduceTransform(FusionNode* upstream, FusionNode* downstream) {
-  if (downstream->IsTrivial()) {
-    CHECK(CheckAllLoopRangeEq(std::get<ReduceOp>(upstream->fusible_op),
-                              std::get<TrivialOp>(downstream->fusible_op)));
-    return {upstream->fusible_op};
->>>>>>> 483edaef
+    TODO
   } else {
-    return TransformReduceLoopRange(std::get<ReduceOp>(upstream->fusible_op),
-                                    std::get<ReduceOp>(downstream->fusible_op));
+    auto reduces = ReduceTransformRecursive(
+        std::get<ReduceOp>(downstream->fusible_op), downstream);
+    std::vector<FusibleOp> res;
+    std::transform(reduces.begin(),
+                   reduces.end(),
+                   std::back_inserter(res),
+                   [](const ReduceOp& reduce_op) { return reduce_op; });
+    return res;
   }
 }
 
@@ -728,20 +710,9 @@
   }
 
   void ReduceLoopTranform() {
-    std::queue<FusionNode*> bfs_candidate;
-    bfs_candidate.emplace(exit_nodes_.begin(), exit_nodes_.end());
-
-    while (!bfs_candidate.empty()) {
-      FusionNode* downstream = bfs_candidate.front();
-      bfs_candidate.pop();
-      for (const auto& pair_data : downstream->upstream) {
-        FusionNode* upstream = pair_data.first;
-        const auto& new_fusible_ops = ReduceTransform(upstream, downstream);
-
-        {TODO: update topo structure with multi upstream nodes}
-
-        bfs_candidate.push(upstream);
-      }
+    for (FusionNode* node : exit_nodes_) {
+      auto fusion_nodes = ReduceTransform(node);
+      all_fusion_nodes_.insert(fusion_nodes.begin(), fusion_nodes.end());
     }
   }
 
