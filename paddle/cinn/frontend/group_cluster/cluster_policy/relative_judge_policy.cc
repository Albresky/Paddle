// Copyright (c) 2024 PaddlePaddle Authors. All Rights Reserved.
//
// Licensed under the Apache License, Version 2.0 (the "License");
// you may not use this file except in compliance with the License.
// You may obtain a copy of the License at
//
//     http://www.apache.org/licenses/LICENSE-2.0
//
// Unless required by applicable law or agreed to in writing, software
// distributed under the License is distributed on an "AS IS" BASIS,
// WITHOUT WARRANTIES OR CONDITIONS OF ANY KIND, either express or implied.
// See the License for the specific language governing permissions and
// limitations under the License.

#include "paddle/cinn/frontend/group_cluster/cluster_policy/relative_judge_policy.h"

namespace cinn::frontend::group_cluster::policy {
size_t ValueDim::GetNumbericValue() const {
  return v_.type().dyn_cast<pir::DenseTensorType>().dims().at(idx_);
}

bool RelativeJudgePolicy::IsDownstreamStmtDependReduceOp(
    pir::Operation* reduce, const StmtPattern& downstream) {
  const auto& values = GetPatternInputValues(downstream);
  for (const auto& value : reduce->results()) {
    if (std::find(values.begin(), values.end(), value) != values.end()) {
      return true;
    }
  }
  return false;
}

std::optional<ReducePattern> RelativeJudgePolicy::GetDownstreamFromCandidate(
    const ReducePattern& upstream,
    const std::vector<ReducePattern>& candidates) {
  pir::Operation* reduce = upstream.GetReduceOp();
  for (const auto& candidate : candidates) {
    if (IsDownstreamStmtDependReduceOp(reduce, candidate)) {
      return candidate;
    }
  }
  return {};
}

SplitedDims SplitReduceDims(const ShardableAxesSignature& signature,
                            const pir::Value& v) {
  const auto& input_names = signature.inputs[0].axis_names;
  const auto& output_names = signature.outputs[0].axis_names;
  std::set<std::string> output_names_set(output_names.begin(),
                                         output_names.end());
  auto result = SplitedDims();
  int idx = 0;
  for (const auto& in : input_names) {
    if (output_names_set.count(in) == 0) {
      result.non_related.emplace_back(v, idx);
    } else {
      result.related.emplace_back(v, idx);
    }
    idx += 1;
  }
  return result;
}

bool RelativeJudgePolicy::IsBroadcastEdge(
    const std::vector<ValueDim>& upstream_out_dims,
    const std::vector<ValueDim>& downstream_reduce_dims) {
  VLOG(4) << "IsBroadcastEdge: upstream_out_dims.size()"
          << upstream_out_dims.size();
  VLOG(4) << "IsBroadcastEdge: downstream_reduce_dims.size()"
          << downstream_reduce_dims.size();

  for (const auto& downstream_reduce_dim : downstream_reduce_dims) {
    for (const auto& upstream_out_dim : upstream_out_dims) {
      VLOG(4) << "upstream_out_dim: " << upstream_out_dim.DebugStr()
              << " downstream_reduce_dim: " << downstream_reduce_dim.DebugStr();
      if (IsRelated(upstream_out_dim, downstream_reduce_dim)) {
        return false;
      }
    }
  }

  VLOG(4) << "IsBroadcastEdge";
  return true;
}

bool RelativeJudgePolicy::ReduceTreeGrownCanMerge(
    const PatternNodePtr& upstream, const PatternNodePtr& downstream) {
  const auto& upstream_tree =
      std::get<ReduceTreePattern>(upstream->stmt_pattern_);
  VLOG(4) << "upstream->stmt_pattern_:"
          << OpsDebugStr(GetOpsInPattern(upstream_tree));
  const auto& downstream_tree =
      std::get<ReduceTreePattern>(downstream->stmt_pattern_);
  VLOG(4) << "downstream->stmt_pattern_"
          << OpsDebugStr(GetOpsInPattern(downstream_tree));
  const auto& maybe_downstream_op = GetDownstreamFromCandidate(
      upstream_tree.GetRootPattern(), downstream_tree.reduce_patterns_);
  int idx = 0;
  for (const auto& r_pattern : downstream_tree.reduce_patterns_) {
    idx += 1;
    VLOG(4) << "downstream_tree.reduce_patterns_"
            << "[" << idx << "]" << OpsDebugStr(GetOpsInPattern(r_pattern));
  }
  if (!maybe_downstream_op.has_value()) {
    VLOG(4) << "can't find candidate from patterns. can fuse return false.";
    return false;
  }
  const pir::Value& reduce_out_value =
      upstream_tree.GetRootPattern().GetReduceOp()->result(0);
  pir::Operation* downstream_reduce_op =
      maybe_downstream_op.value().GetReduceOp();
<<<<<<< HEAD
  const auto& split_reduce_dim_result =
      SplitReduceDims(axes_info_.GetSignature(downstream_reduce_op),
                      downstream_reduce_op->result(0));
=======
  VLOG(4) << "downstream_reduce_op: " << OpsDebugStr({downstream_reduce_op});
  const auto& reduce_value_dims =
      GetReduceAxesValueDims(axes_info_.GetSignature(downstream_reduce_op),
                             downstream_reduce_op->result(0));
>>>>>>> da85c886
  const auto& upstream_output_dims = GetAllValueDimFromValue(reduce_out_value);
  return IsBroadcastEdge(upstream_output_dims,
                         split_reduce_dim_result.non_related);
}

SplitedDims RelativeJudgePolicy::SplitDimsWithRelationship(
    const std::vector<ValueDim>& targets,
    const std::vector<ValueDim>& related_with) {
  auto result = SplitedDims();
  bool is_related;

  for (auto& target_dim : targets) {
    is_related = false;
    for (auto& related_dim : related_with) {
      if (IsRelated(target_dim, related_dim)) is_related = true;
    }
    if (is_related) {
      result.related.push_back(target_dim);
    } else {
      result.non_related.push_back(target_dim);
    }
  }

  return result;
}

bool DimsEquel(const std::vector<ValueDim>& first,
               const std::vector<ValueDim>& second) {
  const auto GetDimInfo =
      [](const std::vector<ValueDim>& dims) -> std::unordered_map<size_t, int> {
    std::unordered_map<size_t, int> result;
    for (const auto& dim : dims) {
      size_t value = dim.GetNumbericValue();
      if (result.find(value) == result.end()) {
        result[value] = 1;
      } else {
        result[value] += 1;
      }
    }
    return result;
  };

  const std::unordered_map<size_t, int>& first_dims = GetDimInfo(first);
  const std::unordered_map<size_t, int>& second_dims = GetDimInfo(second);
  if (first_dims.size() != second_dims.size()) return false;
  for (const auto& [dim_value, count] : first_dims) {
    if (second_dims.find(dim_value) == second_dims.end() ||
        second_dims.at(dim_value) != count)
      return false;
  }
  return true;
}

bool RelativeJudgePolicy::ReducePlusTrivialCanMerge(
    const PatternNodePtr& upstream, const PatternNodePtr& downstream) {
  if (!upstream->IsReduceTree() || !downstream->IsTrivial()) {
    return false;
  }

  const auto& split_reduce_dims_result =
      SplitReduceDims(axes_info_.GetSignature(upstream->sink_op_),
                      upstream->sink_op_->result(0));

  const auto& upstream_reduce_dims = split_reduce_dims_result.non_related;
  const auto& upstream_non_reduce_dims = split_reduce_dims_result.related;

  const auto& all_trivial_output_dims =
      GetAllValueDimFromValue(downstream->sink_op_->result(0));

  const auto& split_trivial_dims_result = SplitDimsWithRelationship(
      all_trivial_output_dims, upstream_non_reduce_dims);

  return DimsEquel(split_trivial_dims_result.non_related, upstream_reduce_dims);
}

bool RelativeJudgePolicy::CanFuse(const PatternNodePtr& upstream,
                                  const PatternNodePtr& downstream) {
<<<<<<< HEAD
  return ReduceTreeGrownCanMerge(upstream, downstream) ||
         ReducePlusTrivialCanMerge(upstream, downstream);
=======
  if (!upstream->IsReduceTree() || !downstream->IsReduceTree()) {
    return true;
  }
  return ReduceTreeGrownCanMerge(upstream, downstream);
>>>>>>> da85c886
}

PatternNodePtr RelativeJudgePolicy::Merge(const PatternNodePtr& upstream,
                                          const PatternNodePtr& downstream) {
  return nullptr;
}

}  // namespace cinn::frontend::group_cluster::policy<|MERGE_RESOLUTION|>--- conflicted
+++ resolved
@@ -15,9 +15,6 @@
 #include "paddle/cinn/frontend/group_cluster/cluster_policy/relative_judge_policy.h"
 
 namespace cinn::frontend::group_cluster::policy {
-size_t ValueDim::GetNumbericValue() const {
-  return v_.type().dyn_cast<pir::DenseTensorType>().dims().at(idx_);
-}
 
 bool RelativeJudgePolicy::IsDownstreamStmtDependReduceOp(
     pir::Operation* reduce, const StmtPattern& downstream) {
@@ -43,7 +40,9 @@
 }
 
 SplitedDims SplitReduceDims(const ShardableAxesSignature& signature,
-                            const pir::Value& v) {
+                            const pir::Operation* op) {
+  // TODO(wuzhanfei) fix here，use result?
+  const auto& v = op->result(0);
   const auto& input_names = signature.inputs[0].axis_names;
   const auto& output_names = signature.outputs[0].axis_names;
   std::set<std::string> output_names_set(output_names.begin(),
@@ -85,6 +84,9 @@
 
 bool RelativeJudgePolicy::ReduceTreeGrownCanMerge(
     const PatternNodePtr& upstream, const PatternNodePtr& downstream) {
+  if (!upstream->IsReduceTree() || !downstream->IsReduceTree()) {
+    return false;
+  }
   const auto& upstream_tree =
       std::get<ReduceTreePattern>(upstream->stmt_pattern_);
   VLOG(4) << "upstream->stmt_pattern_:"
@@ -109,16 +111,8 @@
       upstream_tree.GetRootPattern().GetReduceOp()->result(0);
   pir::Operation* downstream_reduce_op =
       maybe_downstream_op.value().GetReduceOp();
-<<<<<<< HEAD
-  const auto& split_reduce_dim_result =
-      SplitReduceDims(axes_info_.GetSignature(downstream_reduce_op),
-                      downstream_reduce_op->result(0));
-=======
-  VLOG(4) << "downstream_reduce_op: " << OpsDebugStr({downstream_reduce_op});
-  const auto& reduce_value_dims =
-      GetReduceAxesValueDims(axes_info_.GetSignature(downstream_reduce_op),
-                             downstream_reduce_op->result(0));
->>>>>>> da85c886
+  const auto& split_reduce_dim_result = SplitReduceDims(
+      axes_info_.GetSignature(downstream_reduce_op), downstream_reduce_op);
   const auto& upstream_output_dims = GetAllValueDimFromValue(reduce_out_value);
   return IsBroadcastEdge(upstream_output_dims,
                          split_reduce_dim_result.non_related);
@@ -151,7 +145,9 @@
       [](const std::vector<ValueDim>& dims) -> std::unordered_map<size_t, int> {
     std::unordered_map<size_t, int> result;
     for (const auto& dim : dims) {
+      VLOG(4) << "dim: " << dim.DebugStr();
       size_t value = dim.GetNumbericValue();
+      VLOG(4) << "value: " << value;
       if (result.find(value) == result.end()) {
         result[value] = 1;
       } else {
@@ -160,8 +156,9 @@
     }
     return result;
   };
-
+  VLOG(4) << "GetDimInfo";
   const std::unordered_map<size_t, int>& first_dims = GetDimInfo(first);
+  VLOG(4) << "GetDimInfo";
   const std::unordered_map<size_t, int>& second_dims = GetDimInfo(second);
   if (first_dims.size() != second_dims.size()) return false;
   for (const auto& [dim_value, count] : first_dims) {
@@ -174,8 +171,41 @@
 
 bool RelativeJudgePolicy::ReducePlusTrivialCanMerge(
     const PatternNodePtr& upstream, const PatternNodePtr& downstream) {
+  VLOG(4) << "RT can fuse";
   if (!upstream->IsReduceTree() || !downstream->IsTrivial()) {
     return false;
+  }
+
+  VLOG(4) << "SplitReduceDims";
+  const auto& split_reduce_dims_result = SplitReduceDims(
+      axes_info_.GetSignature(upstream->sink_op_), upstream->sink_op_);
+
+  VLOG(4) << split_reduce_dims_result.DebugStr();
+
+  const auto& upstream_reduce_dims = split_reduce_dims_result.non_related;
+  const auto& upstream_non_reduce_dims = split_reduce_dims_result.related;
+
+  VLOG(4) << "SplitDimsWithRelationship";
+  const auto& split_trivial_dims_result = SplitDimsWithRelationship(
+      GetAllValueDimFromValue(downstream->sink_op_->result(0)),
+      upstream_non_reduce_dims);
+
+  VLOG(4) << split_trivial_dims_result.DebugStr();
+
+  VLOG(4) << "DimsEquel";
+  return DimsEquel(split_trivial_dims_result.non_related, upstream_reduce_dims);
+}
+
+bool RelativeJudgePolicy::CanFuse(const PatternNodePtr& upstream,
+                                  const PatternNodePtr& downstream) {
+  return ReduceTreeGrownCanMerge(upstream, downstream) ||
+         ReducePlusTrivialCanMerge(upstream, downstream);
+}
+
+std::vector<size_t> RelativeJudgePolicy::GetFakeReduceIterIdx(
+    const PatternNodePtr& upstream, const PatternNodePtr& downstream) {
+  if (!upstream->IsReduceTree() || !downstream->IsTrivial()) {
+    PADDLE_THROW("Illegal Call GetFakeReduceIterIdx");
   }
 
   const auto& split_reduce_dims_result =
@@ -185,31 +215,28 @@
   const auto& upstream_reduce_dims = split_reduce_dims_result.non_related;
   const auto& upstream_non_reduce_dims = split_reduce_dims_result.related;
 
-  const auto& all_trivial_output_dims =
-      GetAllValueDimFromValue(downstream->sink_op_->result(0));
-
   const auto& split_trivial_dims_result = SplitDimsWithRelationship(
-      all_trivial_output_dims, upstream_non_reduce_dims);
-
-  return DimsEquel(split_trivial_dims_result.non_related, upstream_reduce_dims);
-}
-
-bool RelativeJudgePolicy::CanFuse(const PatternNodePtr& upstream,
-                                  const PatternNodePtr& downstream) {
-<<<<<<< HEAD
-  return ReduceTreeGrownCanMerge(upstream, downstream) ||
-         ReducePlusTrivialCanMerge(upstream, downstream);
-=======
-  if (!upstream->IsReduceTree() || !downstream->IsReduceTree()) {
-    return true;
-  }
-  return ReduceTreeGrownCanMerge(upstream, downstream);
->>>>>>> da85c886
-}
-
-PatternNodePtr RelativeJudgePolicy::Merge(const PatternNodePtr& upstream,
-                                          const PatternNodePtr& downstream) {
-  return nullptr;
+      GetAllValueDimFromValue(downstream->sink_op_->result(0)),
+      upstream_non_reduce_dims);
+
+  const auto& trivial_reorder_dims = split_trivial_dims_result.non_related;
+
+  CHECK_EQ(upstream_reduce_dims.size(), trivial_reorder_dims.size());
+  std::unordered_set<ValueDim, ValueDimHash> visited_dims;
+  std::vector<size_t> result;
+  for (auto& reduce_dim : upstream_reduce_dims) {
+    for (auto& trivial_dim : trivial_reorder_dims) {
+      if (visited_dims.find(trivial_dim) == visited_dims.end() &&
+          trivial_dim.GetNumbericValue() == reduce_dim.GetNumbericValue()) {
+        visited_dims.emplace(trivial_dim);
+        result.emplace_back(trivial_dim.idx_);
+        break;
+      }
+    }
+  }
+  CHECK_EQ(result.size(), upstream_reduce_dims.size());
+  VLOG(4) << "FakeReduceIterIdx: " << cinn::utils::Join(result, ", ");
+  return result;
 }
 
 }  // namespace cinn::frontend::group_cluster::policy