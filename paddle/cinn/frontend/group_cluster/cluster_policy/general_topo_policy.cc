--- conflicted
+++ resolved
@@ -16,17 +16,11 @@
 
 namespace cinn::frontend::group_cluster::policy {
 
-<<<<<<< HEAD
-bool GeneralTopoPolicy::CanFuse(const PatternNodePtr& upstream,
-                                const PatternNodePtr& downstream) {
-  // TODO(wuzhanfei) topo policy (if lead to loop)
-=======
 bool IsDownstreamNode(const PatternNodePtr start, const PatternNodePtr target) {
   if (start == target) return true;
   for (const auto& down_node : start->downstream_) {
     if (IsDownstreamNode(down_node, target)) return true;
   }
->>>>>>> fc3a764a
   return false;
 }
 
@@ -39,8 +33,8 @@
   return false;
 }
 
-bool GeneralTopoPolicy::CanFuse(const PatternNodePtr first,
-                                const PatternNodePtr second) {
+bool GeneralTopoPolicy::CanFuse(const PatternNodePtr& first,
+                                const PatternNodePtr& second) {
   return !(IsIndirectDownstreamNode(first, second) ||
            IsIndirectDownstreamNode(second, first));
 }
