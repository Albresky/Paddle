--- conflicted
+++ resolved
@@ -228,7 +228,6 @@
 
 template<typename InputIt>
 std::unordered_map<pir::Value, ShardableAxes> ReversedInferShardableAxes(
-<<<<<<< HEAD
     const common::TopoWalker<const pir::Operation*>& reversed_walker,
     InputIt sink_and_init_begin, InputIt sink_and_init_end) {
   std::unordered_map<pir::Value, ShardableAxes> value2shardable_axes;
@@ -238,15 +237,6 @@
     value2shardable_axes[iter->first] = iter->second;
   }
   const auto& UpdateValue2ShardableAxes = [&](pir::Value value, const ShardableAxes& sa) {
-=======
-    common::TopoWalker<const pir::Operation*>& reversed_walker,
-    const pir::Operation* sink,
-    const ShardableAxes& init_sa) {
-  std::unordered_map<pir::Value, ShardableAxes> value2shardable_axes{
-      {sink->result(0), init_sa}};
-  const auto& UpdateValue2ShardableAxes = [&](pir::Value value,
-                                              const ShardableAxes& sa) {
->>>>>>> 302ba607
     auto iter = value2shardable_axes.find(value);
     if (iter != value2shardable_axes.end()) {
       iter->second =
@@ -255,11 +245,7 @@
       iter->second = sa;
     }
   };
-<<<<<<< HEAD
   reversed_walker(sinks.begin(), sinks.end(), [&](const auto* op) {
-=======
-  reversed_walker(sink, [&](const auto* op) {
->>>>>>> 302ba607
     auto shardable_axes_sig = MakeShardableAxesSignature4Op(op);
     const auto& old2new = ShardableAxesUtil::GetOldName2NewName(
         shardable_axes_sig.output_shardable_axes,
@@ -276,7 +262,6 @@
   return value2shardable_axes;
 }
 
-<<<<<<< HEAD
 std::unordered_map<pir::Value, ShardableAxes> ReversedInferShardableAxes(
     const common::TopoWalker<const pir::Operation*>& reversed_walker,
     const pir::Operation* sink,
@@ -288,10 +273,6 @@
 }
 
 common::TopoWalker<const pir::Operation*> GetOpsTopoWalker(const std::unordered_set<const pir::Operation*>& ops) {
-=======
-common::TopoWalker<const pir::Operation*> GetOpsTopoWalker(
-    const std::unordered_set<const pir::Operation*>& ops) {
->>>>>>> 302ba607
   const auto* ops_set = &ops;
   const auto VisitUpStreamInOps = [ops_set](const pir::Operation* op,
                                             const OpVisitor& DoEach) {
@@ -891,23 +872,9 @@
 std::unordered_map<pir::Value, ShardableAxes> InferShardableAxes(
     const std::unordered_set<const pir::Operation*>& ops) {
   auto reversed_walker = GetOpsTopoWalker(ops);
-<<<<<<< HEAD
   const auto& sinks = GetSinks(ops);
   const auto& sink_and_init_value = GetSinkAndInitValues(reversed_walker, ops, sinks);
   return ReversedInferShardableAxes(reversed_walker, sink_and_init_value.begin(), sink_and_init_value.end());
-=======
-  const pir::Operation* sink = [&] {
-    const auto& sinks = GetSinks(ops);
-    CHECK_EQ(sinks.size(), 1) << "ops must have only one sink node.";
-    return *sinks.begin();
-  }();
-  const auto& value2shardable_axes = [&] {
-    size_t rank = GetRank(sink->result(0));
-    const auto& init_sa = ShardableAxesUtil::GetFullyShardableAxes(rank);
-    return ReversedInferShardableAxes(reversed_walker, sink, init_sa);
-  }();
-  return value2shardable_axes;
->>>>>>> 302ba607
 }
 
 }  // namespace cinn::frontend