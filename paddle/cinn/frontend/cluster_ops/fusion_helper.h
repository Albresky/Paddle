// Copyright (c) 2024 PaddlePaddle Authors. All Rights Reserved.
//
// Licensed under the Apache License, Version 2.0 (the "License");
// you may not use this file except in compliance with the License.
// You may obtain a copy of the License at
//
//     http://www.apache.org/licenses/LICENSE-2.0
//
// Unless required by applicable law or agreed to in writing, software
// distributed under the License is distributed on an "AS IS" BASIS,
// WITHOUT WARRANTIES OR CONDITIONS OF ANY KIND, either express or implied.
// See the License for the specific language governing permissions and
// limitations under the License.

#pragma once

#include "paddle/cinn/frontend/cluster_ops/group_pattern.h"
#include "paddle/cinn/frontend/cluster_ops/pattern_utils.h"

namespace cinn::frontend::cluster_ops {

class StmtFusionHelper {
 public:
  explicit StmtFusionHelper(const std::vector<const pir::Operation*>& ops,
                   const ShardableAxesInferer& shardable_axes_inferer);

  GroupPattern FuseToGroupPattern();

 private:
  std::vector<StmtPattern> ConvertToStmtsPattern();
  void SortStmtPatterns(std::vector<StmtPattern>* stmt_patterns);

  std::optional<ErrorGroupPattern> Fuse_IS_x_IS_2_IS(
      std::vector<StmtPattern>* stmt_patterns);

  std::optional<ErrorGroupPattern> Fuse_PS_x_PS_2_PS(
      std::vector<StmtPattern>* stmt_patterns);

  struct FusePolicy_IS_x_PS_2_PS {
    bool FuseCondition(const StmtPattern& upstream,
                              const StmtPattern& downstream);
    std::variant<StmtPattern, ErrorGroupPattern> MergePattern(
        const StmtPattern& upstream, const StmtPattern& downstream);
    std::variant<StmtPattern, ErrorGroupPattern> MergePatternImpl(
        const IS& upstream, const PS& downstream);
    ShardableAxesSignature MergeShardableAxesSignature(
        const IS& upstream, const PS& downstream);
  };

  std::optional<ErrorGroupPattern> Fuse_IS_x_PS_2_PS(
      std::vector<StmtPattern>* stmt_patterns);
  struct FusePolicy_IS_x_R_2_R {
    bool FuseCondition(const StmtPattern& upstream,
                              const StmtPattern& downstream);
    std::variant<StmtPattern, ErrorGroupPattern> MergePattern(
        const StmtPattern& upstream, const StmtPattern& downstream);
    std::variant<StmtPattern, ErrorGroupPattern> MergePatternImpl(
        const IS& upstream, const R& downstream);
  };

  std::optional<ErrorGroupPattern> Fuse_IS_x_R_2_R(
      std::vector<StmtPattern>* stmt_patterns);

  struct FusePolicy_PS_x_R_2_R {
    bool FuseCondition(const StmtPattern& upstream,
                              const StmtPattern& downstream);
    std::variant<StmtPattern, ErrorGroupPattern> MergePattern(
        const StmtPattern& upstream, const StmtPattern& downstream);
    std::variant<StmtPattern, ErrorGroupPattern> MergePatternImpl(
        const PS& upstream, const R& downstream);
  };

  std::optional<ErrorGroupPattern> Fuse_PS_x_R_2_R(
      std::vector<StmtPattern>* stmt_patterns);
  StmtPattern ConvertToStmtPattern(const pir::Operation* op);

  IS ConvertToIS(const pir::Operation* op);

  R ConvertReductionOpToReductionPattern(const pir::Operation* op);

  PS ConvertOpToPS(const pir::Operation* op);
  using StmtPtr4OpT =
      std::function<std::optional<StmtPattern*>(const pir::Operation*)>;
  StmtPtr4OpT MakeStmtFinderFromOp(std::vector<StmtPattern>* stmts);


  template <typename IsChozenPatternT, typename ConstructPatternT>
  std::optional<ErrorGroupPattern> MultiFuse(
      const IsChozenPatternT& IsChozenPattern,
      const ConstructPatternT& ConstructPattern,
      std::vector<StmtPattern>* stmts) {
    const auto StmtFinder = MakeStmtFinderFromOp(stmts);
    const auto VisitInputStmt = [&](const StmtPattern* stmt,
                                    const StmtVisitor& DoEach) {
      VisitStmtOp(*stmt, [&](const auto* op) {
        op_topo_.VisitInputOp(op, [&](const pir::Operation* input) {
          if (const auto& input_stmt = StmtFinder(input)) {
            if (IsChozenPattern(*input_stmt.value())) {
              DoEach(input_stmt.value());
            }
          }
        });
      });
    };
    const auto VisitOutputStmt = [&](const StmtPattern* stmt,
                                     const StmtVisitor& DoEach) {
      VisitStmtOp(*stmt, [&](const auto* op) {
        op_topo_.VisitOutputOp(op, [&](const pir::Operation* output) {
          if (const auto& output_stmt = StmtFinder(output)) {
            if (IsChozenPattern(*output_stmt.value())) {
              DoEach(output_stmt.value());
            }
          }
        });
      });
    };
    const auto IsSinkPattern = [&](const StmtPattern* stmt) {
      if (!IsChozenPattern(*stmt)) return false;
      std::size_t num_injective_src_outputs = 0;
      VisitOutputStmt(stmt, [&](const auto& consumer) {
        num_injective_src_outputs += IsChozenPattern(*consumer);
      });
      return num_injective_src_outputs == 0;
    };
    const auto Cmp = [&](const auto* lhs, const auto* rhs) {
      return this->GetOrderValue4Op(lhs) < this->GetOrderValue4Op(rhs);
    };
    common::BfsWalker<const StmtPattern*> reverse_walker(VisitInputStmt);
    const auto& GetAllUpstreamOps = [&](const StmtPattern* stmt_ptr) {
      std::vector<const pir::Operation*> visited_ops;
      reverse_walker(stmt_ptr, [&](const StmtPattern* node) {
        VisitStmtOp(*node, [&](const auto* op) { visited_ops.push_back(op); });
      });
      std::sort(visited_ops.begin(), visited_ops.end(), Cmp);
      return visited_ops;
    };

    std::vector<StmtPattern> ret_stmts = [&] {
      std::vector<StmtPattern> ret_stmts;
      ret_stmts.reserve(stmts->size());
      for (const auto& stmt : *stmts) {
        if (!IsChozenPattern(stmt)) {
          ret_stmts.push_back(stmt);
        } else {
          // do nothing.
        }
      }
      return ret_stmts;
    }();
    for (auto& stmt : *stmts) {
      if (!IsSinkPattern(&stmt)) continue;
      ret_stmts.emplace_back(ConstructPattern(GetAllUpstreamOps(&stmt)));
    }
    *stmts = ret_stmts;
    return std::nullopt;
  }

  struct StmtIterPair {
    std::list<StmtPattern*>::iterator upstream_iter;
    std::list<StmtPattern*>::iterator downstream_iter;
  };

  bool IsConnected(const StmtPtr4OpT& StmtFinder,
                   const StmtPattern* upstream,
                   const StmtPattern* downstream);

  template <typename FuseTargetConditionT>
  std::optional<StmtIterPair> FindConnetedPattenPairWithCondition(
      const StmtPtr4OpT& StmtFinder,
      std::list<StmtPattern*>* stmt_ptrs,
      const FuseTargetConditionT& FuseTargetCondition) {
    for (auto dst_iter = stmt_ptrs->begin(); dst_iter != stmt_ptrs->end();
         ++dst_iter) {
      for (auto src_iter = stmt_ptrs->begin(); src_iter != stmt_ptrs->end();
           ++src_iter) {
        if (src_iter == dst_iter) continue;
        if (!IsConnected(StmtFinder, *src_iter, *dst_iter)) continue;
        if (FuseTargetCondition(**src_iter, **dst_iter)) {
          return StmtIterPair{
              .upstream_iter = src_iter,
              .downstream_iter = dst_iter,
          };
        }
      }
    }
    return std::nullopt;
  }


  template <typename FusionPolicy>
  std::optional<ErrorGroupPattern> FuseFilteredStmtPatterns(
<<<<<<< HEAD
      std::vector<StmtPattern>* stmt_patterns)

  ShardableAxesSignature GetShardableAxesSignature(const OpTopo& op_topo)

 private : 
=======
      std::vector<StmtPattern>* stmt_patterns) {
    std::list<StmtPattern*> stmts_iters = [&] {
      std::list<StmtPattern*> stmts_iters;
      for (auto& stmt : *stmt_patterns) {
        stmts_iters.push_back(&stmt);
      }
      return stmts_iters;
    }();
    const auto StmtFinder = MakeStmtFinderFromOp(stmt_patterns);
    const auto EraseOld = [&](const StmtIterPair& pattern_pair) {
      stmts_iters.erase(pattern_pair.upstream_iter);
      stmts_iters.erase(pattern_pair.downstream_iter);
    };
    const auto& InsertNew = [&](const StmtPattern& stmt_pattern) {
      stmt_patterns->push_back(stmt_pattern);
      stmts_iters.push_back(&stmt_patterns->back());
    };
    while (true) {
      const auto& pattern_pair = FindConnetedPattenPairWithCondition(
          StmtFinder, &stmts_iters, &FusionPolicy::FuseCondition);
      if (!pattern_pair.has_value()) break;
      const std::variant<StmtPattern, ErrorGroupPattern>& new_pattern =
          FusionPolicy::MergePattern(**pattern_pair.value().upstream_iter,
                                     **pattern_pair.value().downstream_iter);

      if (std::holds_alternative<ErrorGroupPattern>(new_pattern)) {
        return std::get<ErrorGroupPattern>(new_pattern);
      }
      EraseOld(pattern_pair.value());
      InsertNew(std::get<StmtPattern>(new_pattern));
    }
    *stmt_patterns = [&] {
      std::vector<StmtPattern> ret_patterns;
      ret_patterns.reserve(stmts_iters.size());
      for (const auto& stmt_iter : stmts_iters) {
        ret_patterns.push_back(*stmt_iter);
      }
      return ret_patterns;
    }();
    return std::nullopt;
  }


  ShardableAxesSignature GetShardableAxesSignature(const OpTopo& op_topo);

  private : 
>>>>>>> 2ec08f81
  std::vector<const pir::Operation*> ops_;
  ShardableAxesInferer shardable_axes_inferer_;
  OpTopo op_topo_;
  std::function<bool(const pir::Operation*)> IsInThisOpList;
  std::function<bool(const pir::Operation*)> IsInjectiveSource;
  std::function<size_t(const pir::Operation*)> GetOrderValue4Op;
};

}  // namespace cinn::frontend::cluster_ops<|MERGE_RESOLUTION|>--- conflicted
+++ resolved
@@ -189,60 +189,11 @@
 
   template <typename FusionPolicy>
   std::optional<ErrorGroupPattern> FuseFilteredStmtPatterns(
-<<<<<<< HEAD
-      std::vector<StmtPattern>* stmt_patterns)
-
-  ShardableAxesSignature GetShardableAxesSignature(const OpTopo& op_topo)
+      std::vector<StmtPattern>* stmt_patterns);
+
+  ShardableAxesSignature GetShardableAxesSignature(const OpTopo& op_topo);
 
  private : 
-=======
-      std::vector<StmtPattern>* stmt_patterns) {
-    std::list<StmtPattern*> stmts_iters = [&] {
-      std::list<StmtPattern*> stmts_iters;
-      for (auto& stmt : *stmt_patterns) {
-        stmts_iters.push_back(&stmt);
-      }
-      return stmts_iters;
-    }();
-    const auto StmtFinder = MakeStmtFinderFromOp(stmt_patterns);
-    const auto EraseOld = [&](const StmtIterPair& pattern_pair) {
-      stmts_iters.erase(pattern_pair.upstream_iter);
-      stmts_iters.erase(pattern_pair.downstream_iter);
-    };
-    const auto& InsertNew = [&](const StmtPattern& stmt_pattern) {
-      stmt_patterns->push_back(stmt_pattern);
-      stmts_iters.push_back(&stmt_patterns->back());
-    };
-    while (true) {
-      const auto& pattern_pair = FindConnetedPattenPairWithCondition(
-          StmtFinder, &stmts_iters, &FusionPolicy::FuseCondition);
-      if (!pattern_pair.has_value()) break;
-      const std::variant<StmtPattern, ErrorGroupPattern>& new_pattern =
-          FusionPolicy::MergePattern(**pattern_pair.value().upstream_iter,
-                                     **pattern_pair.value().downstream_iter);
-
-      if (std::holds_alternative<ErrorGroupPattern>(new_pattern)) {
-        return std::get<ErrorGroupPattern>(new_pattern);
-      }
-      EraseOld(pattern_pair.value());
-      InsertNew(std::get<StmtPattern>(new_pattern));
-    }
-    *stmt_patterns = [&] {
-      std::vector<StmtPattern> ret_patterns;
-      ret_patterns.reserve(stmts_iters.size());
-      for (const auto& stmt_iter : stmts_iters) {
-        ret_patterns.push_back(*stmt_iter);
-      }
-      return ret_patterns;
-    }();
-    return std::nullopt;
-  }
-
-
-  ShardableAxesSignature GetShardableAxesSignature(const OpTopo& op_topo);
-
-  private : 
->>>>>>> 2ec08f81
   std::vector<const pir::Operation*> ops_;
   ShardableAxesInferer shardable_axes_inferer_;
   OpTopo op_topo_;
