--- conflicted
+++ resolved
@@ -55,15 +55,11 @@
   }
 
   enum class Type { kOperation, kVariable };
-<<<<<<< HEAD
-  static constexpr const char kControlDepVarName[] = "__control_var";
-=======
 #if !defined(_WIN32)  // msvc not support constexpr correctly.
   static constexpr char kControlDepVarName[] = "__control_var";
 #else
   static const char kControlDepVarName[];
 #endif
->>>>>>> b03a44e0
 
   Type NodeType() const { return type_; }
 
