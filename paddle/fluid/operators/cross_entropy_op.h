/* Copyright (c) 2016 PaddlePaddle Authors. All Rights Reserved.

Licensed under the Apache License, Version 2.0 (the "License");
you may not use this file except in compliance with the License.
You may obtain a copy of the License at

    http://www.apache.org/licenses/LICENSE-2.0

Unless required by applicable law or agreed to in writing, software
distributed under the License is distributed on an "AS IS" BASIS,
WITHOUT WARRANTIES OR CONDITIONS OF ANY KIND, either express or implied.
See the License for the specific language governing permissions and
limitations under the License. */

#pragma once
#include "paddle/fluid/framework/eigen.h"
#include "paddle/fluid/framework/op_registry.h"
#include "paddle/fluid/operators/math/cross_entropy.h"
#include "paddle/fluid/operators/math/math_function.h"
#include "paddle/fluid/platform/for_range.h"

namespace paddle {
namespace operators {

using Tensor = framework::Tensor;

template <typename DeviceContext, typename T>
class CrossEntropyOpKernel : public framework::OpKernel<T> {
 public:
  void Compute(const framework::ExecutionContext& ctx) const override {
    auto* x = ctx.Input<Tensor>("X");
    auto* labels = ctx.Input<Tensor>("Label");
    auto* y = ctx.Output<Tensor>("Y");
    y->mutable_data<T>(ctx.GetPlace());

    int rank = x->dims().size();
    Tensor x_2d = framework::ReshapeToMatrix(*x, rank - 1);
    Tensor labels_2d = framework::ReshapeToMatrix(*labels, rank - 1);
    Tensor y_2d = framework::ReshapeToMatrix(*y, rank - 1);

    math::CrossEntropyFunctor<DeviceContext, T>()(
        ctx.template device_context<DeviceContext>(), &y_2d, &x_2d, &labels_2d,
        ctx.Attr<bool>("soft_label"), ctx.Attr<int>("ignore_index"));
  }
};

template <typename T>
class XeSoftlabelGradFunctor {
 public:
  XeSoftlabelGradFunctor(T* dx,
                         const T* dy,     // NOLINT
                         const T* x,      // NOLINT
                         const T* label,  // NOLINT
                         size_t num_classes)
      : dx_(dx), dy_(dy), x_(x), label_(label), num_classes_(num_classes) {}

  HOSTDEVICE void operator()(size_t i) {
    auto row_ids = i / num_classes_;
    dx_[i] = -label_[i] * dy_[row_ids] / x_[i];
  }

 private:
  T* dx_;
  const T* dy_;
  const T* x_;
  const T* label_;
  size_t num_classes_;
};

template <typename T>
class XeGradFunctor {
 public:
  XeGradFunctor(T* dx,
                const T* dy,           // NOLINT
                const T* x,            // NOLINT
                const int64_t* label,  // NOLINT
                size_t num_classes, size_t ignore_index)
      : dx_(dx),
        dy_(dy),
        x_(x),
        label_(label),
        num_classes_(num_classes),
        ignore_index_(ignore_index) {}

  HOSTDEVICE void operator()(size_t sample_id) {
    auto x_is_true_offset = sample_id * num_classes_ + label_[sample_id];
    for (size_t x_offset = sample_id * num_classes_;
         x_offset < (sample_id + 1) * num_classes_; ++x_offset) {
      dx_[x_offset] = (x_offset != x_is_true_offset ||
                       label_[sample_id] == static_cast<int64_t>(ignore_index_))
                          ? static_cast<T>(0)
                          : -dy_[sample_id] / x_[x_offset];
    }
  }

 private:
  T* dx_;
  const T* dy_;
  const T* x_;
  const int64_t* label_;
  size_t num_classes_;
  size_t ignore_index_;
};

template <typename DeviceContext, typename T>
class CrossEntropyGradientOpKernel : public framework::OpKernel<T> {
 public:
  void Compute(const framework::ExecutionContext& ctx) const override {
    auto* x = ctx.Input<Tensor>("X");
    auto* dy = ctx.Input<Tensor>(framework::GradVarName("Y"));
    auto* label = ctx.Input<Tensor>("Label");
    auto* dx = ctx.Output<Tensor>(framework::GradVarName("X"));
    T* dx_data = dx->mutable_data<T>(ctx.GetPlace());

    // Following computation only depends on the last dimension size. So it's
    // unnecessary to convert tensors to 2-D views.
    int rank = x->dims().size();
    int64_t class_num = x->dims()[rank - 1];
    int64_t ignore_index = ctx.Attr<int>("ignore_index");
    if (ctx.Attr<bool>("soft_label")) {
      XeSoftlabelGradFunctor<T> functor(dx_data, dy->data<T>(), x->data<T>(),
                                        label->data<T>(),
                                        static_cast<size_t>(class_num));
      platform::ForRange<DeviceContext> for_range(
          ctx.template device_context<DeviceContext>(),
          static_cast<size_t>(dx->numel()));
      for_range(functor);
    } else {
      XeGradFunctor<T> functor(
          dx_data, dy->data<T>(), x->data<T>(), label->data<int64_t>(),
          static_cast<size_t>(class_num), static_cast<size_t>(ignore_index));
      platform::ForRange<DeviceContext> for_range(
          ctx.template device_context<DeviceContext>(),
          static_cast<size_t>(dy->numel()));
      for_range(functor);
    }
  }
};

<<<<<<< HEAD
template <typename T>
struct HardLabelCrossEntropyForwardFunctor {
  HardLabelCrossEntropyForwardFunctor(const T* x, T* y, T* match_x,
                                      const int64_t* label,
                                      int64_t ignore_index,
                                      int64_t feature_size)
      : x_(x),
        y_(y),
        match_x_(match_x),
        label_(label),
        ignore_index_(ignore_index),
        feature_size_(feature_size) {}

  HOSTDEVICE void operator()(int64_t idx) const {
    auto label = label_[idx];
    if (label != ignore_index_) {
      auto match_x = x_[idx * feature_size_ + label];
      y_[idx] = -math::TolerableValue<T>()(real_log(match_x));
      match_x_[idx] = match_x;
    } else {
      y_[idx] = 0;
      match_x_[idx] = 0;  // any value is ok
    }
  }

  const T* x_;
  T* y_;
  T* match_x_;
  const int64_t* label_;
  int64_t ignore_index_;
  int64_t feature_size_;
};

template <typename T>
struct HardLabelCrossEntropyBackwardFunctor {
  HardLabelCrossEntropyBackwardFunctor(T* dx, const T* dy, const T* match_x,
                                       const int64_t* label,
                                       int64_t ignore_index,
                                       int64_t feature_size)
      : dx_(dx),
        dy_(dy),
        match_x_(match_x),
        label_(label),
        ignore_index_(ignore_index),
        feature_size_(feature_size) {}

  HOSTDEVICE void operator()(int64_t idx) const {
    auto row_idx = idx / feature_size_;
    auto col_idx = idx % feature_size_;
    auto label = label_[row_idx];
    if (label == col_idx && label != ignore_index_) {
      dx_[idx] = -dy_[row_idx] / match_x_[row_idx];
    } else {
      dx_[idx] = 0;
    }
  }

  T* dx_;
  const T* dy_;
  const T* match_x_;
  const int64_t* label_;
  int64_t ignore_index_;
  int64_t feature_size_;
};

template <typename DeviceContext, typename T>
class CrossEntropyOpKernel2 : public framework::OpKernel<T> {
 public:
  void Compute(const framework::ExecutionContext& ctx) const override {
    auto* x = ctx.Input<Tensor>("X");
    auto* label = ctx.Input<Tensor>("Label");
    auto* y = ctx.Output<Tensor>("Y");
    auto* match_x = ctx.Output<Tensor>("MatchX");

    auto& x_dims = x->dims();
    auto feature_size = x_dims[x_dims.size() - 1];
    auto batch_size = framework::product(x->dims()) / feature_size;

    auto* p_x = x->data<T>();
    auto* p_label = label->data<int64_t>();
    auto* p_y = y->mutable_data<T>(ctx.GetPlace());
    auto* p_match_x = match_x->mutable_data<T>(ctx.GetPlace());

    auto ignore_index = ctx.Attr<int>("ignore_index");

    platform::ForRange<DeviceContext> for_range(
        ctx.template device_context<DeviceContext>(), batch_size);
    for_range(HardLabelCrossEntropyForwardFunctor<T>(
        p_x, p_y, p_match_x, p_label, ignore_index, feature_size));
  }
};

template <typename DeviceContext, typename T>
class CrossEntropyGradientOpKernel2 : public framework::OpKernel<T> {
 public:
  void Compute(const framework::ExecutionContext& ctx) const override {
    auto* dx = ctx.Output<Tensor>(framework::GradVarName("X"));
    auto* dy = ctx.Input<Tensor>(framework::GradVarName("Y"));
    auto* match_x = ctx.Input<Tensor>("MatchX");
    auto* label = ctx.Input<Tensor>("Label");

    auto* p_dx = dx->mutable_data<T>(ctx.GetPlace());
    auto* p_dy = dy->data<T>();
    auto* p_match_x = match_x->data<T>();
    auto* p_label = label->data<int64_t>();

    int64_t ignore_index = ctx.Attr<int>("ignore_index");
    int rank = dx->dims().size();
    int64_t feature_size = dx->dims()[rank - 1];
    int64_t batch_size = framework::product(dx->dims()) / feature_size;

    platform::ForRange<DeviceContext> for_range(
        ctx.template device_context<DeviceContext>(),
        batch_size * feature_size);
    for_range(HardLabelCrossEntropyBackwardFunctor<T>(
        p_dx, p_dy, p_match_x, p_label, ignore_index, feature_size));
  }
};

=======
>>>>>>> 79df026d
}  // namespace operators
}  // namespace paddle<|MERGE_RESOLUTION|>--- conflicted
+++ resolved
@@ -137,127 +137,5 @@
   }
 };
 
-<<<<<<< HEAD
-template <typename T>
-struct HardLabelCrossEntropyForwardFunctor {
-  HardLabelCrossEntropyForwardFunctor(const T* x, T* y, T* match_x,
-                                      const int64_t* label,
-                                      int64_t ignore_index,
-                                      int64_t feature_size)
-      : x_(x),
-        y_(y),
-        match_x_(match_x),
-        label_(label),
-        ignore_index_(ignore_index),
-        feature_size_(feature_size) {}
-
-  HOSTDEVICE void operator()(int64_t idx) const {
-    auto label = label_[idx];
-    if (label != ignore_index_) {
-      auto match_x = x_[idx * feature_size_ + label];
-      y_[idx] = -math::TolerableValue<T>()(real_log(match_x));
-      match_x_[idx] = match_x;
-    } else {
-      y_[idx] = 0;
-      match_x_[idx] = 0;  // any value is ok
-    }
-  }
-
-  const T* x_;
-  T* y_;
-  T* match_x_;
-  const int64_t* label_;
-  int64_t ignore_index_;
-  int64_t feature_size_;
-};
-
-template <typename T>
-struct HardLabelCrossEntropyBackwardFunctor {
-  HardLabelCrossEntropyBackwardFunctor(T* dx, const T* dy, const T* match_x,
-                                       const int64_t* label,
-                                       int64_t ignore_index,
-                                       int64_t feature_size)
-      : dx_(dx),
-        dy_(dy),
-        match_x_(match_x),
-        label_(label),
-        ignore_index_(ignore_index),
-        feature_size_(feature_size) {}
-
-  HOSTDEVICE void operator()(int64_t idx) const {
-    auto row_idx = idx / feature_size_;
-    auto col_idx = idx % feature_size_;
-    auto label = label_[row_idx];
-    if (label == col_idx && label != ignore_index_) {
-      dx_[idx] = -dy_[row_idx] / match_x_[row_idx];
-    } else {
-      dx_[idx] = 0;
-    }
-  }
-
-  T* dx_;
-  const T* dy_;
-  const T* match_x_;
-  const int64_t* label_;
-  int64_t ignore_index_;
-  int64_t feature_size_;
-};
-
-template <typename DeviceContext, typename T>
-class CrossEntropyOpKernel2 : public framework::OpKernel<T> {
- public:
-  void Compute(const framework::ExecutionContext& ctx) const override {
-    auto* x = ctx.Input<Tensor>("X");
-    auto* label = ctx.Input<Tensor>("Label");
-    auto* y = ctx.Output<Tensor>("Y");
-    auto* match_x = ctx.Output<Tensor>("MatchX");
-
-    auto& x_dims = x->dims();
-    auto feature_size = x_dims[x_dims.size() - 1];
-    auto batch_size = framework::product(x->dims()) / feature_size;
-
-    auto* p_x = x->data<T>();
-    auto* p_label = label->data<int64_t>();
-    auto* p_y = y->mutable_data<T>(ctx.GetPlace());
-    auto* p_match_x = match_x->mutable_data<T>(ctx.GetPlace());
-
-    auto ignore_index = ctx.Attr<int>("ignore_index");
-
-    platform::ForRange<DeviceContext> for_range(
-        ctx.template device_context<DeviceContext>(), batch_size);
-    for_range(HardLabelCrossEntropyForwardFunctor<T>(
-        p_x, p_y, p_match_x, p_label, ignore_index, feature_size));
-  }
-};
-
-template <typename DeviceContext, typename T>
-class CrossEntropyGradientOpKernel2 : public framework::OpKernel<T> {
- public:
-  void Compute(const framework::ExecutionContext& ctx) const override {
-    auto* dx = ctx.Output<Tensor>(framework::GradVarName("X"));
-    auto* dy = ctx.Input<Tensor>(framework::GradVarName("Y"));
-    auto* match_x = ctx.Input<Tensor>("MatchX");
-    auto* label = ctx.Input<Tensor>("Label");
-
-    auto* p_dx = dx->mutable_data<T>(ctx.GetPlace());
-    auto* p_dy = dy->data<T>();
-    auto* p_match_x = match_x->data<T>();
-    auto* p_label = label->data<int64_t>();
-
-    int64_t ignore_index = ctx.Attr<int>("ignore_index");
-    int rank = dx->dims().size();
-    int64_t feature_size = dx->dims()[rank - 1];
-    int64_t batch_size = framework::product(dx->dims()) / feature_size;
-
-    platform::ForRange<DeviceContext> for_range(
-        ctx.template device_context<DeviceContext>(),
-        batch_size * feature_size);
-    for_range(HardLabelCrossEntropyBackwardFunctor<T>(
-        p_dx, p_dy, p_match_x, p_label, ignore_index, feature_size));
-  }
-};
-
-=======
->>>>>>> 79df026d
 }  // namespace operators
 }  // namespace paddle