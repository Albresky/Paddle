--- conflicted
+++ resolved
@@ -60,18 +60,14 @@
 }
 
 function build_single {
-        make $1 -j$(expr $(nproc) - 2)
+    #make $1 -j$(expr $(nproc) - 2)
+    make $1 -j8
 }
 
 function build {
     file=$1
     for _test in $(cat $file); do
-<<<<<<< HEAD
-        #make $_test -j$(expr $(nproc) - 2)
-        make $_test -j8
-=======
         build_single $_test
->>>>>>> 70fbdf67
     done
 }
 
@@ -286,11 +282,4 @@
     done
 }
 
-<<<<<<< HEAD
-print_usage
-
-main $@
-=======
-main $@
- 
->>>>>>> 70fbdf67
+main $@